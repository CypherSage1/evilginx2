--- conflicted
+++ resolved
@@ -178,16 +178,12 @@
 	c.cfg.UnmarshalKey(CFG_PROXY, &c.proxyConfig)
 	c.cfg.UnmarshalKey(CFG_PHISHLETS, &c.phishletConfig)
 	c.cfg.UnmarshalKey(CFG_CERTIFICATES, &c.certificates)
-
-<<<<<<< HEAD
 	c.notifiers = []*Notify{}
 	c.cfg.UnmarshalKey(CFG_NOTIFIERS, &c.notifiers)
-=======
+
 	for i := 0; i < len(c.lures); i++ {
 		c.lureIds = append(c.lureIds, GenRandomToken())
 	}
-
->>>>>>> a8d2cd3f
 	return c, nil
 }
 
